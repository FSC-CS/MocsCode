import React, { useState, useRef, useEffect, useCallback, useMemo } from 'react';
<<<<<<< HEAD
import { Pencil, Check, X as XIcon, ArrowLeft, Play, Share, FileText, Settings, Palette } from 'lucide-react';
=======
import { Pencil, Check, X as XIcon, ArrowLeft, Play, Share, FileText, Settings, Palette, Code } from 'lucide-react';
>>>>>>> 96c33e0f
import { presenceService } from '@/lib/presence';
import CodeMirrorEditor from '../editor/CodeMirrorEditor';
import { Button } from "@/components/ui/button";
import { Input } from "@/components/ui/input";
import { Card } from '@/components/ui/card';
import { Badge } from '@/components/ui/badge';
import { Popover, PopoverTrigger, PopoverContent } from '@/components/ui/popover';
import { Switch } from '@/components/ui/switch';
import { Label } from '@/components/ui/label';
import { cn } from '@/lib/utils';
import { useApi } from '@/contexts/ApiContext';
import { useAuth } from '@/contexts/AuthContext';
import { useToast } from '@/components/ui/use-toast';
import ShareDialog from './ShareDialog';
import MemberManagementDialog from './MemberManagementDialog';
import FileExplorer from './FileExplorer';
import OutputPanel from './OutputPanel';
import ChatPanel from './ChatPanel';
import SourceControlPanel from './SourceControlPanel';
import ResizablePanel from './ResizablePanel';
import CollaboratorPanel from '@/components/CollaboratorPanel';
import { useYjsDocuments } from '@/editor/useYjsDocuments';
import { runJudge0Code } from '@/lib/api/judge0';
import { getLanguageScripts } from '@/lib/utils/script-templates';
import EditorTabBar from './editor/EditorTabBar';

// Types
interface Project {
  id: string;
  name: string;
  owner_id: string;
  language?: string;
  created_at?: string;
  updated_at?: string;
  description?: string;
  is_public?: boolean;
}

interface ProjectMemberUser {
  id: string;
  name: string;
  email: string;
  username: string;
  avatar_url?: string;
}

interface BaseProjectMember {
  id: string;
  user_id: string;
  role: 'owner' | 'editor' | 'viewer';
  user: ProjectMemberUser;
  project_id: string;
  permissions: Record<string, unknown>;
  joined_at: string;
  isOnline?: boolean;
  lastSeen?: string;
}

type ProjectMember = BaseProjectMember;
type EnhancedMember = Required<BaseProjectMember>;

interface Collaborator {
  id: number;
  name: string;
  color: string;
  cursor: { line: number; column: number } | null;
  isTyping: boolean;
  accessLevel: 'owner' | 'edit' | 'view';
}

interface OpenFile {
  id?: string;
  name: string;
  content: string;
  language: string;
  ytext: any;
  provider: any;
  lastSaved?: string;
  isDirty?: boolean;
}

interface CodeEditorProps {
  project: Project;
  onBack: () => void;
  collaborators?: Collaborator[];
}

const CodeEditor = ({ project, onBack, collaborators = [] }: CodeEditorProps) => {
  // Settings state
  const [tabSize, setTabSize] = useState(4);
  const [autocomplete, setAutocomplete] = useState(true);
  const [syntaxTheme, setSyntaxTheme] = useState('default');
  const [settingsOpen, setSettingsOpen] = useState(false);
  // Sidebar tab state: 'chat' or 'collaborators'
  const [activeSidebarTab, setActiveSidebarTab] = useState<'chat' | 'collaborators'>('chat');
  const { toast } = useToast();
  const { projectFilesApi, projectMembersApi, projectsApi } = useApi();
  const { user, dbUser } = useAuth();
  
  // Project renaming state
  const [isRenaming, setIsRenaming] = useState(false);
  const [newProjectName, setNewProjectName] = useState(project?.name || '');
  
  // File management state
  const [openFiles, setOpenFiles] = useState<(OpenFile & { id?: string })[]>([]);
  const [activeFileIndex, setActiveFileIndex] = useState(0);
  const [output, setOutput] = useState('');
  const [isRunning, setIsRunning] = useState(false);
  const [showCollaborators, setShowCollaborators] = useState(false); // State for resizable panels and sidebar
  const [fileExplorerWidth, setFileExplorerWidth] = useState(250);
  const [isSidebarCollapsed, setIsSidebarCollapsed] = useState(false);
  const [isChatPanelCollapsed, setIsChatPanelCollapsed] = useState(false);
  const [chatPanelWidth, setChatPanelWidth] = useState(300);
  const [editorHeight, setEditorHeight] = useState(70); // Percentage as number for easier calculations
  const [outputHeight, setOutputHeight] = useState(30); // Percentage as number for easier calculations
  const collapsedSidebarWidth = 40; // Width when collapsed

  const { getOrCreateDoc, destroyDoc } = useYjsDocuments();
  
  // Members and collaboration state
  const [projectMembers, setProjectMembers] = useState<EnhancedMember[]>([]);
  const [currentUserRole, setCurrentUserRole] = useState<'owner' | 'editor' | 'viewer' | null>(null);
  const [isLoadingMembers, setIsLoadingMembers] = useState(false);
  const [lastRefresh, setLastRefresh] = useState<Date | null>(null);
  const [memberRefreshTrigger, setMemberRefreshTrigger] = useState(0);
  const [autoRefreshEnabled, setAutoRefreshEnabled] = useState(true);
  const [showShareDialog, setShowShareDialog] = useState(false);
  const [showMemberDialog, setShowMemberDialog] = useState(false);
  const [selectedMember, setSelectedMember] = useState<EnhancedMember | null>(null);
  const [memberOperationStatus, setMemberOperationStatus] = useState<{
    type: 'idle' | 'adding' | 'updating' | 'removing' | 'error';
    error?: Error;
    memberId?: string;
  }>({ type: 'idle' });

  const refreshIntervalRef = useRef<NodeJS.Timeout | null>(null);
  const editorRef = useRef(null);

  // Bash scripts config state
  // Initialize with empty scripts - will be set based on project language
  const [compileScript, setCompileScript] = useState('');
  const [runScript, setRunScript] = useState('');

  // At the top of your CodeEditor component
  const collaborativeInstanceRef = useRef<any>(null); // No re-renders

  const handleCollaborativeInstance = (instance: any) => {
    collaborativeInstanceRef.current = instance;
    // You can also access instance.ydoc here if needed
  };

  // Track online users
  const [onlineUsers, setOnlineUsers] = useState<Array<{userId: string, userName: string}>>([]);
  const prevCollaboratorsRef = useRef<Collaborator[]>([]);
  const prevCollaboratorsStrRef = useRef('');
  
  // Update online users when collaborators change
  useEffect(() => {
    // Only update if collaborators actually changed
    const currentCollaborators = JSON.stringify(collaborators);
    if (prevCollaboratorsStrRef.current !== currentCollaborators) {
      const collaboratorIds = new Set<string>();
      
      // Process collaborators safely
      if (Array.isArray(collaborators)) {
        collaborators.forEach(collaborator => {
          if (collaborator?.id) {
            collaboratorIds.add(String(collaborator.id));
          }
        });
      }
      
      prevCollaboratorsRef.current = [...collaborators];
      prevCollaboratorsStrRef.current = currentCollaborators;
    }
  }, [collaborators]);

  const loadProjectMembers = useCallback(async (silent: boolean = false) => {
    if (!project?.id || !user?.id) return;

    if (!silent) {
      setIsLoadingMembers(true);
    }
    
    try {
      const { data, error } = await projectMembersApi.listProjectMembers(
        project.id,
        { page: 1, per_page: 50 },
        { field: 'role', direction: 'desc' }
      );

      if (error) {
        console.error('Error loading project members:', error);
        if (!silent) {
          toast({
            title: 'Error',
            description: 'Failed to load project collaborators',
            variant: 'destructive'
          });
        }
        return;
      }

      const members: EnhancedMember[] = (data?.items || []).map((member: any) => ({
        ...member,
        user: member.user || {
          id: member.user_id,
          name: member.name || 'Unknown User',
          email: member.email || '',
          username: member.username || ''
        },
        isOnline: false, // Default to offline, will be updated by presence
        lastSeen: new Date().toISOString()
      }));
      
      // Only update if members have actually changed
      setProjectMembers(prevMembers => {
        const prevMembersStr = JSON.stringify(prevMembers);
        const newMembersStr = JSON.stringify(members);
        return prevMembersStr === newMembersStr ? prevMembers : members;
      });

      // Set current user's role if found in members
      const currentMember = members.find(m => m.user_id === user.id);
      if (currentMember) {
        setCurrentUserRole(currentMember.role);
      }

    } catch (error) {
      console.error('Unexpected error loading members:', error);
      if (!silent) {
        toast({
          title: 'Error',
          description: 'An unexpected error occurred while loading members',
          variant: 'destructive'
        });
      }
    } finally {
      if (!silent) {
        setIsLoadingMembers(false);
      }
    }
  }, [project?.id, user?.id, projectMembersApi, toast]);

  useEffect(() => {
    if (project?.id && user?.id) {
      loadProjectMembers();
    }
  }, [project?.id, user?.id, loadProjectMembers]);

  // Set up auto-refresh for member list (every 30 seconds when enabled)
  useEffect(() => {
    if (!autoRefreshEnabled || !project?.id || !user?.id) {
      return;
    }

    const intervalId = setInterval(() => {
      // Only auto-refresh if no member operations are in progress
      if (memberOperationStatus.type === 'idle') {
        loadProjectMembers(true); // Silent refresh
      }
    }, 30000); // 30 seconds

    refreshIntervalRef.current = intervalId;
    return () => {
      if (intervalId) {
        clearInterval(intervalId);
      }
    };
  }, [autoRefreshEnabled, project?.id, user?.id, memberOperationStatus.type, loadProjectMembers]);

  // Memoize the collaborators list to prevent unnecessary recalculations
  const collaboratorsList = useMemo(() => {
    // If we have collaborators from props, use them directly
    if (collaborators && collaborators.length > 0) {
      return collaborators;
    }

    // Otherwise, derive from projectMembers
    return (projectMembers || [])
      .filter(member => member?.user_id && member.user_id !== user?.id)
      .map(member => {
        if (!member) return null;
        
        // Generate a consistent color based on user ID
        const stringToColor = (str: string) => {
          let hash = 0;
          for (let i = 0; i < str.length; i++) {
            hash = str.charCodeAt(i) + ((hash << 5) - hash);
          }
          const hue = Math.abs(hash % 360);
          return `hsl(${hue}, 70%, 60%)`;
        };

        const userId = member.user_id || member.id;
        if (!userId) return null;

        return {
          id: Number(userId),
          name: member.user?.username || 'Unknown',
          color: stringToColor(userId),
          cursor: null,
          isTyping: false,
          accessLevel: member.role === 'owner' ? 'owner' : 
                       member.role === 'editor' ? 'edit' : 'view'
        };
      })
      .filter(Boolean) as Collaborator[]; // Filter out any nulls from the map
  }, [collaborators, projectMembers, user?.id]);

  // Memoize effectiveCollaborators to prevent recreation
  const effectiveCollaborators = useMemo(() => {
    return collaborators && collaborators.length > 0 ? collaborators : collaboratorsList;
  }, [collaborators, collaboratorsList]);

  // Initialize scripts based on project language
  useEffect(() => {
    console.log("LANGUAGE: ", project?.language);
    if (project?.language) {
      const scripts = getLanguageScripts(project.language);
      setCompileScript(scripts.compile);
      setRunScript(scripts.run);
    }
  }, [project?.language]);

  // Cleanup on unmount
  useEffect(() => {
    return () => {
      if (refreshIntervalRef.current) {
        clearInterval(refreshIntervalRef.current);
      }
    };
  }, []);

  // Utility function to compare member arrays
  const arraysEqual = (a: EnhancedMember[], b: EnhancedMember[]): boolean => {
    if (a.length !== b.length) return false;
    return a.every((member, index) => 
      member.id === b[index]?.id && 
      member.role === b[index]?.role &&
      member.user_id === b[index]?.user_id
    );
  };

  // Force refresh members list
  const forceRefreshMembers = async () => {
    setMemberRefreshTrigger(prev => prev + 1);
    toast({
      title: 'Refreshing',
      description: 'Updating collaborator list...'
    });
  };

  // Check if current user can manage project (owner or editor with management permissions)
  const canManageProject = (): boolean => {
    return currentUserRole === 'owner' || 
           (currentUserRole === 'editor' && project?.owner_id === user?.id);
  };
  
  // Alias for backward compatibility
  const canManageMembers = canManageProject;
  
  // Handle project renaming
  const handleRenameProject = async () => {
    if (!project?.id || !newProjectName.trim()) return;
    
    try {
      const { error } = await projectsApi.updateProject(project.id, {
        name: newProjectName.trim()
      });
      
      if (error) throw error;
      
      // Update local project name
      project.name = newProjectName.trim();
      setIsRenaming(false);
      
      toast({
        title: 'Success',
        description: 'Project name updated successfully',
      });
    } catch (error) {
      console.error('Failed to rename project:', error);
      toast({
        title: 'Error',
        description: 'Failed to update project name',
        variant: 'destructive',
      });
      // Revert to original name on error
      setNewProjectName(project.name);
    }
  };
  
  // Handle key down for renaming input
  const handleKeyDown = (e: React.KeyboardEvent) => {
    if (e.key === 'Enter') {
      handleRenameProject();
    } else if (e.key === 'Escape') {
      setIsRenaming(false);
      setNewProjectName(project.name);
    }
  };

  // Handle successful member updates with optimistic updates and rollback
  const handleMemberUpdated = async (updatedMember: EnhancedMember) => {
    if (!project?.id || !updatedMember?.id) return;
    
    setMemberOperationStatus({ type: 'updating', memberId: updatedMember.id });
    
    // Optimistic update
    const originalMembers = [...projectMembers];
    setProjectMembers(prev => 
      prev.map(member => 
        member.id === updatedMember.id ? updatedMember : member
      )
    );

    try {
      // Verify the update was successful by refreshing from server
      await new Promise(resolve => setTimeout(resolve, 500)); // Brief delay for better UX
      await loadProjectMembers(true);
      
      toast({
        title: 'Success',
        description: `${updatedMember.user?.name || 'Member'} permissions updated successfully`,
        duration: 3000
      });
    } catch (error) {
      // Rollback on error
      setProjectMembers(originalMembers);
      toast({
        title: 'Update Failed',
        description: 'Failed to update member permissions. Please try again.',
        variant: 'destructive'
      });
    } finally {
      setMemberOperationStatus({ type: 'idle' });
    }
  };

  // Handle member removal with optimistic updates
  const handleMemberRemoved = async (removedMemberId: string) => {
    if (!project?.id || !removedMemberId) return;
    
    setMemberOperationStatus({ type: 'removing', memberId: removedMemberId });
    
    // Get member info for feedback
    const removedMember = projectMembers.find(m => m.id === removedMemberId);
    
    // Optimistic update
    const originalMembers = [...projectMembers];
    setProjectMembers(prev => 
      prev.filter(member => member.id !== removedMemberId)
    );

    try {
      // Verify removal and refresh
      await new Promise(resolve => setTimeout(resolve, 500));
      await loadProjectMembers(true);
      
      toast({
        title: 'Success',
        description: `${removedMember?.user?.name || 'Member'} removed from project`,
        duration: 3000
      });
    } catch (error) {
      // Rollback on error
      setProjectMembers(originalMembers);
      toast({
        title: 'Removal Failed',
        description: 'Failed to remove member. Please try again.',
        variant: 'destructive'
      });
    } finally {
      setMemberOperationStatus({ type: 'idle' });
    }
  };

  // Handle new member addition with enhanced feedback
  const handleMemberAdded = async (newMember: any) => {
    setMemberOperationStatus({ type: 'adding', memberId: newMember?.user_id });
    
    try {
      // Refresh the members list
      await loadProjectMembers();
      
      toast({
        title: 'Collaborator Added',
        description: `${newMember?.user?.email || 'New member'} has been added to the project`,
        duration: 4000
      });
      
      // Enable auto-refresh for a short period to catch any delayed updates
      setAutoRefreshEnabled(true);
      setTimeout(() => {
        if (memberOperationStatus.type === 'idle') {
          setAutoRefreshEnabled(true); // Keep enabled by default
        }
      }, 10000);
      
    } catch (error) {
      toast({
        title: 'Error',
        description: 'Failed to refresh member list after addition',
        variant: 'destructive'
      });
    } finally {
      setMemberOperationStatus({ type: 'idle' });
    }
  };

  // Handle share dialog invite click
  const handleInviteClick = () => {
    if (!canManageMembers()) {
      toast({
        title: 'Permission Denied',
        description: 'You do not have permission to invite collaborators to this project',
        variant: 'destructive'
      });
      return;
    }
    setShowShareDialog(true);
  };

  // Enhanced member click with permission validation
  const handleMemberClick = (member: EnhancedMember) => {
    if (!canManageMembers()) {
      toast({
        title: 'Permission Denied',
        description: 'You do not have permission to manage project members',
        variant: 'destructive'
      });
      return;
    }
    
    if (member.user_id === user?.id) {
      toast({
        title: 'Cannot Modify Self',
        description: 'You cannot modify your own permissions',
        variant: 'destructive'
      });
      return;
    }

    if (member.role === 'owner' && currentUserRole !== 'owner') {
      toast({
        title: 'Cannot Modify Owner',
        description: 'Only the project owner can modify owner permissions',
        variant: 'destructive'
      });
      return;
    }
    
    setSelectedMember(member);
    setShowMemberDialog(true);
  };

  // Callback function for socket room updates to track online users
  const onlineUsersUpdateCallback = useCallback((data: {users: Array<{userId: string, userName: string}>}) => {
    console.log('Online users updated:', data.users);
    setOnlineUsers(data.users || []);
  }, []);

  // Handle connection status changes (for auto-refresh management)
  const handleConnectionChange = () => {
    if (navigator.onLine) {
      toast({
        title: 'Connection Restored',
        description: 'Refreshing collaborator data...'
      });
      forceRefreshMembers();
    } else {
      setAutoRefreshEnabled(false);
      toast({
        title: 'Connection Lost',
        description: 'Collaborator updates paused until connection is restored',
        variant: 'destructive'
      });
    }
  };

  // Listen for online/offline events
  useEffect(() => {
    window.addEventListener('online', handleConnectionChange);
    window.addEventListener('offline', handleConnectionChange);
    
    return () => {
      window.removeEventListener('online', handleConnectionChange);
      window.removeEventListener('offline', handleConnectionChange);
    };
  }, []);

  // File management functions (existing functionality)
  const handleEditorDidMount = (editor: any) => {
    editorRef.current = editor;
  };

  const runCode = async () => {
    setIsRunning(true);
    setOutput('');

    try {
      const data = await runJudge0Code({
        projectId: project?.id,
        compileScript: compileScript,
        runScript: runScript,
      });
      let output = '';
      if (data.stdout) output += data.stdout;
      if (data.stderr) output += '\n[stderr]\n' + data.stderr;
      if (data.compile_output) output += '\n[compiler]\n' + data.compile_output;
      if (data.message) output += '\n[message]\n' + data.message;
      setOutput(output || '[No output]');
    } catch (err: any) {
      setOutput('Error running code: ' + (err?.message || err));
    }
    setIsRunning(false);
  };

  const getLanguageFromFile = (filename: string) => {
    const extension = filename.split('.').pop();
    const languageMap: { [key: string]: string } = {
      'java': 'java',
      'py': 'python',
      'js': 'javascript',
      'ts': 'typescript',
      'c': 'c',
      'cpp': 'cpp',
      'cs': 'csharp',
      'md': 'markdown',
      'txt': 'plaintext',
      'html': 'html',
      'css': 'css',
      'json': 'json',
      'yaml': 'yaml',
      'yml': 'yaml',
      'graphql': 'graphql',
      'gql': 'graphql',
    };
    return languageMap[extension || ''] || 'plaintext';
  };

  const openFile = async (filename: string, fileId?: string) => {
    // First try to find by file ID if provided, then fall back to filename
    const existingIndex = fileId 
      ? openFiles.findIndex(file => file.id === fileId)
      : openFiles.findIndex(file => file.name === filename);
      
    if (existingIndex !== -1) {
      setActiveFileIndex(existingIndex);
      return;
    }

    let fileContent = '';
    if (fileId) {
      try {
        const { data, error } = await projectFilesApi.getFile(fileId);
        if (error) {
          console.error('File load error:', error);
          throw error;
        }
        fileContent = data?.content || getDefaultContent(filename);
      } catch (error: any) {
        console.error('Failed to load file content:', error);
        fileContent = getDefaultContent(filename);
        toast({
          title: 'Warning',
          description: `Failed to load file content: ${error?.message || 'Unknown error'}. Using default template.`,
          variant: 'destructive'
        });
      }
    } else {
      fileContent = getDefaultContent(filename);
    }

    const { ydoc, provider, ytext } = await getOrCreateDoc(fileId, fileContent, dbUser);

    const newFile: OpenFile & { id?: string } = {
      name: filename,
      content: ytext.toString(),
      language: getLanguageFromFile(filename),
      id: fileId,
      ytext,
      provider
    };

    setOpenFiles([...openFiles, newFile]);
    setActiveFileIndex(openFiles.length);

  };

  const getDefaultContent = (fileName: string): string => {
    const extension = fileName.split('.').pop()?.toLowerCase();
    switch (extension) {
      case 'java': {
        const className = fileName.replace('.java', '');
        return `public class ${className} {\n    public static void main(String[] args) {\n        System.out.println(\"Hello, World!\");\n    }\n}`;
      }
      case 'py':
        return `# ${fileName}\n# Python file\n\nprint(\"Hello, World!\")`;
      case 'js':
        return `// ${fileName}\n// JavaScript file\n\nconsole.log(\"Hello, World!\");`;
      case 'c':
        return `#include <stdio.h>\n\nint main() {\n    printf(\"Hello, World!\\n\");\n    return 0;\n}`;
      case 'cpp':
        return `#include <iostream>\n\nint main() {\n    std::cout << \"Hello, World!\" << std::endl;\n    return 0;\n}`;
      case 'cs':
        return `using System;\n\nclass Program {\n    static void Main() {\n        Console.WriteLine(\"Hello, World!\");\n    }\n}`;
      case 'md':
        return `# ${fileName.replace('.md', '')}\n\nAdd your documentation here.`;
      case 'txt':
        return `This is a text file.\nAdd your content here.`;
      default:
        return `// ${fileName}\n// Add your code here`;
    }
  };

  const closeFile = (index: number) => {
    const newOpenFiles = openFiles.filter((_, i) => i !== index);
    setOpenFiles(newOpenFiles);
    
    if (index === activeFileIndex) {
      setActiveFileIndex(Math.max(0, index - 1));
    } else if (index < activeFileIndex) {
      setActiveFileIndex(activeFileIndex - 1);
    }

    destroyDoc(openFiles[index].id);
  };

  const handleFileDeleted = (deletedFileId: string) => {
    const fileIndex = openFiles.findIndex(file => file.id === deletedFileId);
    if (fileIndex !== -1) {
      closeFile(fileIndex);
    }
  };

  const saveTimeout = useRef<NodeJS.Timeout | null>(null);

  const [isSaving, setIsSaving] = useState(false);

  const saveCurrentFile = async (isAutoSave = false) => {
    const currentFile = openFiles[activeFileIndex];
    if (!currentFile?.id) {
      toast({
        title: 'Cannot Save',
        description: 'File must be created before it can be saved',
        variant: 'destructive'
      });
      return;
    }

    if (isSaving) return;
    setIsSaving(true);

    try {
      // Get the latest content directly from the editor view if available
      const { ydoc, provider, ytext } = await getOrCreateDoc(currentFile.id, "", dbUser);
      const latestContent = ytext.toString();
      
      const now = new Date().toISOString();
      const { error } = await projectFilesApi.updateFile(currentFile.id, {
        content: latestContent,
        updated_at: now,
        size_bytes: latestContent.length
      });

      if (error) {
        console.error('Manual save error:', error);
        throw error;
      }

      // Update local state to match saved content
      const updatedFiles = [...openFiles];
      updatedFiles[activeFileIndex] = {
        ...currentFile,
        content: latestContent,
        lastSaved: now
      };
      setOpenFiles(updatedFiles);

      toast({
        title: 'File Saved',
        description: `${currentFile.name} saved successfully`
      });
    } catch (error: any) {
      console.error('Save failed:', error);
      toast({
        title: 'Save Failed',
        description: `Failed to save ${currentFile.name}: ${error.message || 'Unknown error'}`,
        variant: 'destructive'
      });
    } finally {
      setIsSaving(false);
    }
  };

  useEffect(() => {
    const handleKeyDown = (e: KeyboardEvent) => {
      // Save on Cmd+S (Mac) or Ctrl+S (Windows/Linux)
      if ((e.metaKey || e.ctrlKey) && e.key === 's') {
        e.preventDefault();
        saveCurrentFile(false); // Explicit save (not auto-save)
      }
    };
    
    window.addEventListener('keydown', handleKeyDown);
    return () => window.removeEventListener('keydown', handleKeyDown);
  }, [saveCurrentFile]);

  const updateFileContent = (content: string) => {
    const updatedFiles = [...openFiles];
    updatedFiles[activeFileIndex] = {
      ...updatedFiles[activeFileIndex],
      content: content
    };
    setOpenFiles(updatedFiles);

    const currentFile = updatedFiles[activeFileIndex];
    if (currentFile?.id) {
      if (saveTimeout.current) {
        clearTimeout(saveTimeout.current);
      }
      saveTimeout.current = setTimeout(async () => {
        try {
          const now = new Date().toISOString();
          const { error } = await projectFilesApi.updateFile(currentFile.id, {
            content: content,
            updated_at: now,
            size_bytes: content.length
          });
          if (error) {
            console.error('Auto-save error:', error);
            throw error;
          }
        } catch (error: any) {
          console.error('Auto-save failed:', error);
          toast({
            title: 'Auto-save Failed',
            description: `Failed to save ${currentFile.name}: ${error?.message || 'Unknown error'}`,
            variant: 'destructive'
          });
        }
      }, 1000);
    }
  };

  // Handle cursor position updates
  const handleCursorChange = useCallback((cursor: { x: number; y: number } | null) => {
    // No-op for now
  }, []);

  // Transform project members to chat collaborators format
  const chatCollaborators = projectMembers
    .filter(member => member.user_id !== user?.id) // Exclude current user
    .map(member => ({
      id: parseInt(member.id.slice(-8), 16), // Convert UUID to number for mock compatibility
      name: member.user?.name || member.user?.email?.split('@')[0] || 'Unknown',
      color: '#3B82F6',
      cursor: null as { line: number; column: number } | null,
      isTyping: false,
      accessLevel: member.role as 'owner' | 'edit' | 'view'
    }));

  const activeFile = openFiles[activeFileIndex];

  const handleFileRenamed = useCallback((fileId: string, oldName: string, newName: string) => {
    setOpenFiles(prevFiles => 
      prevFiles.map(file => 
        file.id === fileId || (file.id === undefined && file.name === oldName)
          ? { ...file, name: newName, language: getLanguageFromFile(newName) }
          : file
      )
    );
  }, []);

  useEffect(() => {
    if (editorRef.current) {
      editorRef.current.updateSettings({
        tabSize,
        autocomplete,
        syntaxTheme,
      });
    }
  }, [tabSize, autocomplete, syntaxTheme]);

  return (
    <div className="h-screen flex flex-col bg-gray-900 text-white">
      {/* Header */}
      <header className="bg-gray-800 border-b border-gray-700 px-2 sm:px-4 py-2">
        <div className="flex items-center justify-between w-full">
          {/* Left section - Back button and project name */}
          <div className="flex-1 flex items-center space-x-2 sm:space-x-4 min-w-0">
            <div className="flex-shrink-0">
              <Button
                variant="ghost"
                size="sm"
                onClick={onBack}
                className="text-gray-300 hover:text-white hover:bg-gray-700 px-2 sm:px-3"
              >
                <ArrowLeft className="h-4 w-4 sm:mr-2" />
                <span className="hidden sm:inline">Back to Dashboard</span>
              </Button>
            </div>
            
            <div className="hidden md:flex items-center space-x-3 min-w-0">
              {isRenaming ? (
                <div className="flex items-center space-x-2">
                  <Input
                    autoFocus
                    value={newProjectName}
                    onChange={(e) => setNewProjectName(e.target.value)}
                    onKeyDown={handleKeyDown}
                    className="h-8 w-64 bg-gray-700 text-white border-gray-600 focus-visible:ring-1 focus-visible:ring-blue-500"
                  />
                  <Button
                    variant="ghost"
                    size="icon"
                    className="h-8 w-8 text-green-500 hover:bg-green-900/20 hover:text-green-400"
                    onClick={handleRenameProject}
                  >
                    <Check className="h-4 w-4" />
                  </Button>
                  <Button
                    variant="ghost"
                    size="icon"
                    className="h-8 w-8 text-gray-400 hover:bg-gray-700 hover:text-gray-300"
                    onClick={() => {
                      setIsRenaming(false);
                      setNewProjectName(project.name);
                    }}
                  >
                    <XIcon className="h-4 w-4" />
                  </Button>
                </div>
              ) : (
                <div className="flex items-center group min-w-0">
                  <h1 className="text-lg font-semibold text-white truncate max-w-[200px] md:max-w-none" title={project?.name}>
                    {project?.name.length > 10 ? (
                      <>
                        <span className="hidden lg:inline">{project?.name}</span>
                        <span className="lg:hidden">
                          {project?.name.length > 10 ? `${project?.name.substring(0, 10)}...` : project?.name}
                        </span>
                      </>
                    ) : (
                      project?.name
                    )}
                  </h1>
                  {canManageProject() && (
                    <Button
                      variant="ghost"
                      size="icon"
                      className="h-6 w-6 ml-2 opacity-0 group-hover:opacity-100 text-gray-400 hover:text-white hover:bg-gray-700"
                      onClick={() => {
                        setNewProjectName(project.name);
                        setIsRenaming(true);
                      }}
                    >
                      <Pencil className="h-3.5 w-3.5" />
                    </Button>
                  )}
                </div>
              )}
            </div>
          </div>

          {/* MocsCode Branding - Center section */}
          <div className="flex-1 flex items-center justify-center px-2">
            <div className="flex items-center">
              <Code className="h-8 w-8 text-blue-500 mr-2 mt-1" />
              <span className="text-xl sm:text-2xl font-extrabold bg-gradient-to-r from-blue-400 to-purple-500 bg-clip-text text-transparent whitespace-nowrap">
                MocsCode
              </span>
            </div>
          </div>

          {/* Right section - Action buttons */}
          <div className="flex-1 flex items-center justify-end space-x-1 sm:space-x-2 md:space-x-3 overflow-x-auto py-1">
            {/* Editor Settings Dropdown */}
            <div className="flex-shrink-0">
              <Popover onOpenChange={setSettingsOpen} open={settingsOpen}>
              <PopoverTrigger asChild>
                <Button
                  variant="ghost"
                  size="icon"
                  className="h-8 w-8 text-gray-400 hover:text-white hover:bg-gray-700"
                  aria-label="Editor Settings"
                  onClick={(e) => {
                    e.preventDefault();
                    setSettingsOpen(!settingsOpen);
                  }}
                >
                  <Settings className="h-4 w-4" />
                </Button>
              </PopoverTrigger>
              <PopoverContent 
                align="end" 
                className="w-56 p-4"
                onInteractOutside={(e) => {
                  // Prevent closing when clicking on the trigger button
                  const target = e.target as HTMLElement;
                  if (target.closest('[aria-label="Editor Settings"]')) {
                    e.preventDefault();
                  }
                }}
              >
                <div className="space-y-4">
                  <h4 className="font-medium leading-none">Editor Settings</h4>
                  <div className="flex items-center justify-between">
                    <Label htmlFor="tab-size">Tab Size</Label>
                    <select
                      id="tab-size"
                      value={tabSize}
                      onChange={(e) => setTabSize(Number(e.target.value))}
                      className="bg-gray-700 text-white text-sm rounded px-2 py-1 border border-gray-600 focus:outline-none focus:ring-1 focus:ring-blue-500"
                      onClick={(e) => e.stopPropagation()}
                    >
                      <option value={2}>2 spaces</option>
                      <option value={4}>4 spaces</option>
                      <option value={8}>8 spaces</option>
                    </select>
                  </div>
                  <div className="flex items-center justify-between">
                    <Label htmlFor="autocomplete">Autocomplete</Label>
                    <Switch
                      id="autocomplete"
                      checked={autocomplete}
                      onCheckedChange={(checked) => {
                        setAutocomplete(checked);
                      }}
                      className="data-[state=checked]:bg-blue-600"
                      onClick={(e) => e.stopPropagation()}
                    />
                  </div>
                  <div className="flex items-center justify-between">
                    <Label htmlFor="syntax-theme">
                      <div className="flex items-center gap-2">
                        <Palette className="h-4 w-4" />
                        <span>Syntax Theme</span>
                      </div>
                    </Label>
                    <select
                      id="syntax-theme"
                      value={syntaxTheme}
                      onChange={(e) => setSyntaxTheme(e.target.value)}
                      className="bg-gray-700 text-white text-sm rounded px-2 py-1 border border-gray-600 focus:outline-none focus:ring-1 focus:ring-blue-500"
                      onClick={(e) => e.stopPropagation()}
                    >
                      <option value="default">Default</option>
                      <option value="dracula">Dracula</option>
                      <option value="solarized-light">Solarized Light</option>
                      <option value="monokai">Monokai</option>
                    </select>
                  </div>
                </div>
              </PopoverContent>
              </Popover>
            </div>

            {/* Only show run button if user has edit permissions */}
            {(currentUserRole === 'owner' || currentUserRole === 'editor') && (
              <Button
                onClick={runCode}
                disabled={isRunning}
                className="bg-green-600 hover:bg-green-700 text-white px-3 sm:px-4 py-2 whitespace-nowrap overflow-hidden text-ellipsis"
              >
                <Play className="h-4 w-4 sm:mr-2 flex-shrink-0" />
                <span className="hidden sm:inline">{isRunning ? 'Running...' : 'Run Code'}</span>
              </Button>
            )}
            
            {/* Only show share button if user can manage members */}
            {canManageMembers() && (
              <Button
                className="bg-blue-600 hover:bg-blue-700 text-white px-3 sm:px-4 py-2 whitespace-nowrap overflow-hidden text-ellipsis"
                onClick={() => setShowShareDialog(true)}
              >
                <Share className="h-4 w-4 sm:mr-2 flex-shrink-0" />
                <span className="hidden sm:inline">Share</span>
              </Button>
            )}


            {/* Save button - show for editors and owners */}
            {(currentUserRole === 'owner' || currentUserRole === 'editor') && (
              <Button
                onClick={(e) => {
                  e.preventDefault();
                  saveCurrentFile(false);
                }}
                variant="outline"
                className="border-gray-600 text-gray-600 hover:bg-gray-700 hover:text-white px-3 sm:px-4 py-2 whitespace-nowrap overflow-hidden text-ellipsis"
              >
                <Check className="h-4 w-4 sm:mr-2 flex-shrink-0" />
                <span className="hidden sm:inline">Save</span>
              </Button>
            )}
          </div>
        </div>
      </header>

      {/* Main Content */}
      <div className="flex-1 flex overflow-hidden">
        {/* Left Sidebar with Toggle */}
        <div className="flex flex-row h-full bg-gray-800" style={{ width: isSidebarCollapsed ? '16px' : `${fileExplorerWidth}px` }}>
          {/* Sidebar Content */}
          <div 
            className="bg-gray-800 border-r border-gray-700 flex flex-col h-full flex-shrink-0 overflow-hidden"
            style={{
              width: isSidebarCollapsed ? 0 : '100%',
              minWidth: isSidebarCollapsed ? 0 : 172,
              maxWidth: isSidebarCollapsed ? 0 : '100%',
            }}
          >
            {!isSidebarCollapsed && (
              <>
                <div className="flex-1 overflow-y-auto" style={{ height: 'calc(100% - 16rem)' }}>
                  <FileExplorer 
                    currentFile={openFiles[activeFileIndex]?.name || ''} 
                    onFileSelect={openFile}
                    onFileRenamed={handleFileRenamed}
                    onFileDeleted={handleFileDeleted}
                    projectId={project.id}
                  />
                </div>
                <div className="border-t border-gray-700 h-64 overflow-y-auto" style={{ height: '16rem' }}>
                  <CollaboratorPanel 
                    projectId={project.id}
                    onMemberClick={handleMemberClick}
                    onInviteClick={() => setShowShareDialog(true)}
                    refreshTrigger={memberRefreshTrigger}
                    onlineUsers={onlineUsers}
                  />
                </div>
              </>
            )}
          </div>
          
          {/* Toggle button and resize handle column */}
          <div className="relative h-full flex-shrink-0">
            {/* Toggle Button - now on the left */}
            <button
              onClick={(e) => {
                e.stopPropagation();
                setIsSidebarCollapsed(!isSidebarCollapsed);
              }}
              className={`absolute left-0 top-0 bottom-0 w-4 flex items-center justify-center ${isSidebarCollapsed ? 'bg-gray-800' : 'bg-gray-700'} hover:bg-blue-600 text-white transition-all duration-200 z-10`}
              aria-label={isSidebarCollapsed ? 'Expand sidebar' : 'Collapse sidebar'}
            >
              <div className={`transform transition-transform duration-200 ${isSidebarCollapsed ? 'rotate-180' : 'rotate-0'}`}>
                <svg 
                  xmlns="http://www.w3.org/2000/svg" 
                  width="12" 
                  height="12" 
                  viewBox="0 0 24 24" 
                  fill="none" 
                  stroke="currentColor" 
                  strokeWidth="2" 
                  strokeLinecap="round" 
                  strokeLinejoin="round"
                  className="text-gray-400 hover:text-white"
                >
                  <path d="M15 18l-6-6 6-6"/>
                </svg>
              </div>
            </button>
            
            {/* Resize handle - now on the right */}
            <div 
              className="absolute right-0 top-0 bottom-0 w-1 bg-gray-600 hover:bg-blue-500 cursor-col-resize active:bg-blue-600 z-20"
              onMouseDown={(e) => {
                e.preventDefault();
                e.stopPropagation();
                
                const startX = e.clientX;
                const startWidth = fileExplorerWidth;
                
                const onMouseMove = (moveEvent: MouseEvent) => {
                  const delta = moveEvent.clientX - startX;
                  const newWidth = startWidth + delta;
                  // Constrain between 172px and 600px
                  setFileExplorerWidth(Math.max(172, Math.min(600, newWidth)));
                };

                const onMouseUp = () => {
                  document.removeEventListener('mousemove', onMouseMove);
                  document.removeEventListener('mouseup', onMouseUp);
                };

                document.addEventListener('mousemove', onMouseMove);
                document.addEventListener('mouseup', onMouseUp, { once: true });
              }}
            />
            
            {/* Project name when collapsed */}
            {isSidebarCollapsed && (
              <div className="absolute left-0 right-0 bottom-4 flex items-center justify-center">
                <span className="transform -rotate-90 whitespace-nowrap text-[10px] font-medium text-gray-500 tracking-wider">
                  {project.name}
                </span>
              </div>
            )}
          </div>
        </div>

        {/* Main Editor Area */}
        <div 
          className="flex-1 flex flex-col overflow-hidden relative bg-gray-900"
          style={{
            minWidth: 0,
            width: `calc(100% - ${isSidebarCollapsed ? '32px' : `${fileExplorerWidth}px`} - ${isChatPanelCollapsed ? '32px' : `${chatPanelWidth}px`})`,
            transition: 'width 0.2s ease-out, margin 0.2s ease-out',
            marginLeft: isSidebarCollapsed ? '16px' : '0',
            marginRight: isChatPanelCollapsed ? '16px' : '0',
            position: 'relative',
            overflow: 'hidden',
          }}
        >
          {/* File Tabs */}
          <EditorTabBar
            openFiles={openFiles}
            activeFileIndex={activeFileIndex}
            setActiveFileIndex={setActiveFileIndex}
            closeFile={closeFile}
          />

          {/* Main Editor and Output Container */}
          <div className="flex-1 flex flex-col" style={{ minHeight: 0 }}>
            {/* Editor Section */}
            <div className="overflow-hidden" style={{ height: `${editorHeight}%`, minHeight: 100 }}>
              {openFiles.length === 0 ? (
                <div className="flex flex-col items-center justify-center h-full w-full text-center select-none">
                  <div className="mx-auto max-w-md p-8 rounded-lg bg-gray-900/80 border border-gray-700 shadow-lg">
                    <h2 className="text-2xl font-bold mb-2 text-blue-400">Welcome to the Code Editor</h2>
                    <p className="text-gray-300 mb-4">To get started, open or create a file from the file explorer panel on the left.</p>
                    <div className="flex justify-center">
                      <FileText className="h-10 w-10 text-blue-400" />
                    </div>
                  </div>
                </div>
              ) : (
                activeFile && (
                  <CodeMirrorEditor
                    value={activeFile.content.toString()}
                    language={activeFile.language}
                    tabSize={tabSize}
                    autocomplete={autocomplete}
                    syntaxTheme={syntaxTheme}
                    ytext={activeFile.ytext}
                    provider={activeFile.provider}
                    onChange={updateFileContent}
                  />
                )
              )}
            </div>

            {/* Output Panel with custom resize handle */}
            <div 
              className="relative flex flex-col bg-gray-800 border-t border-gray-700" 
              style={{ 
                height: `${100 - editorHeight}%`,
                position: 'relative',
                left: isSidebarCollapsed ? '16px' : '0',
                right: isChatPanelCollapsed ? '16px' : '0',
                width: 'auto',
                marginRight: 0,
                boxSizing: 'border-box',
              }}
            >
              {/* Resize handle */}
              <div 
                className="h-2 w-full bg-gray-700 hover:bg-blue-500 cursor-row-resize active:bg-blue-600 relative z-10"
                onMouseDown={(e) => {
                  e.preventDefault();
                  e.stopPropagation();
                  
                  const startY = e.clientY;
                  const startHeight = editorHeight;
                  const container = e.currentTarget.parentElement?.parentElement?.getBoundingClientRect();
                  if (!container) return;
                  
                  const onMouseMove = (moveEvent: MouseEvent) => {
                    const delta = moveEvent.clientY - startY;
                    const newEditorHeight = startHeight + (delta / container.height * 100);
                    // Constrain between 10% and 90% of container height
                    setEditorHeight(Math.max(10, Math.min(90, newEditorHeight)));
                  };

                  const onMouseUp = () => {
                    document.removeEventListener('mousemove', onMouseMove);
                    document.removeEventListener('mouseup', onMouseUp);
                  };

                  document.addEventListener('mousemove', onMouseMove);
                  document.addEventListener('mouseup', onMouseUp, { once: true });
                }}
              />
              
              {/* Output panel content */}
              <div className="flex-1 overflow-auto">
                <OutputPanel 
                  output={output}
                  setOutput={setOutput}
                  isRunning={isRunning}
                  compileScript={compileScript}
                  setCompileScript={setCompileScript}
                  runScript={runScript}
                  setRunScript={setRunScript} 
                />
              </div>
            </div>
          </div>
        </div>

        {/* Right Sidebar with Toggle */}
        <div className="flex flex-row h-full bg-gray-800" style={{ width: isChatPanelCollapsed ? '16px' : `${chatPanelWidth}px` }}>
          {/* Toggle button and resize handle column */}
          <div className="relative h-full flex-shrink-0">
            {/* Resize handle - now on the left */}
            <div 
              className="absolute left-0 top-0 bottom-0 w-1 bg-gray-600 hover:bg-blue-500 cursor-col-resize active:bg-blue-600 z-20"
              onMouseDown={(e) => {
                e.preventDefault();
                e.stopPropagation();
                
                const startX = e.clientX;
                const startWidth = chatPanelWidth;
                
                const onMouseMove = (moveEvent: MouseEvent) => {
                  const delta = startX - moveEvent.clientX; // Invert delta for right panel
                  const newWidth = startWidth + delta;
                  // Constrain between 200px and 600px
                  setChatPanelWidth(Math.max(200, Math.min(600, newWidth)));
                };

                const onMouseUp = () => {
                  document.removeEventListener('mousemove', onMouseMove);
                  document.removeEventListener('mouseup', onMouseUp);
                };

                document.addEventListener('mousemove', onMouseMove);
                document.addEventListener('mouseup', onMouseUp, { once: true });
              }}
            />
            
            {/* Toggle Button - on the right */}
            <button
              onClick={(e) => {
                e.stopPropagation();
                setIsChatPanelCollapsed(!isChatPanelCollapsed);
              }}
              className={`absolute right-0 top-0 bottom-0 w-4 flex items-center justify-center ${isChatPanelCollapsed ? 'bg-gray-800' : 'bg-gray-700'} hover:bg-blue-600 text-white transition-all duration-200 z-10`}
              aria-label={isChatPanelCollapsed ? 'Expand chat' : 'Collapse chat'}
            >
              <div className={`transform transition-transform duration-200 ${isChatPanelCollapsed ? 'rotate-0' : 'rotate-180'}`}>
                <svg 
                  xmlns="http://www.w3.org/2000/svg" 
                  width="12" 
                  height="12" 
                  viewBox="0 0 24 24" 
                  fill="none" 
                  stroke="currentColor" 
                  strokeWidth="2" 
                  strokeLinecap="round" 
                  strokeLinejoin="round"
                  className="text-gray-400 hover:text-white"
                >
                  <path d="M15 18l-6-6 6-6"/>
                </svg>
              </div>
            </button>
            
            {/* Chat label when collapsed */}
            {isChatPanelCollapsed && (
              <div className="absolute left-0 right-0 bottom-4 flex items-center justify-center">
                <span className="transform -rotate-90 whitespace-nowrap text-[10px] font-medium text-gray-500 tracking-wider">
                  Chat
                </span>
              </div>
            )}
          </div>
          
          {/* Chat Panel Content */}
          <div 
            className="bg-gray-800 border-l border-gray-700 flex flex-col h-full flex-shrink-0 overflow-hidden"
            style={{
              width: isChatPanelCollapsed ? 0 : '100%',
              minWidth: isChatPanelCollapsed ? 0 : 200,
              maxWidth: isChatPanelCollapsed ? 0 : '100%',
            }}
          >
            {!isChatPanelCollapsed && (
              <>
                <div className="flex-1 min-h-0 overflow-y-auto">
                  <ChatPanel 
                    collaborators={collaborators}
                    projectMembers={projectMembers}
                    currentUser={dbUser}
                    isLoadingMembers={isLoadingMembers}
                    memberOperationStatus={memberOperationStatus}
                    onMemberClick={handleMemberClick}
                    onInviteClick={() => setShowShareDialog(true)}
                    canManageMembers={canManageProject()}
                    projectId={project.id}
                    onlineUsersUpdateCallback={onlineUsersUpdateCallback}
                  />
                </div>
              </>
            )}
          </div>
        </div>
      </div>
      
      {/* Share Dialog - Enhanced with real project data */}
      {showShareDialog && (
        <ShareDialog
          isOpen={showShareDialog}
          onClose={() => setShowShareDialog(false)}
          project={{
            id: project.id,
            name: project.name,
            owner_id: project.owner_id || user?.id || ''
          }}
          onMemberAdded={handleMemberAdded}
        />
      )}

      {/* Member Management Dialog */}
      {showMemberDialog && selectedMember && (
        <MemberManagementDialog
          isOpen={showMemberDialog}
          onClose={() => {
            setShowMemberDialog(false);
            setSelectedMember(null);
          }}
          member={selectedMember}
          projectId={project.id}
          onMemberUpdated={handleMemberUpdated}
          onMemberRemoved={handleMemberRemoved}
          onMembersChanged={() => setMemberRefreshTrigger(t => t + 1)}
        />
      )}
    </div>
  );
};

export default CodeEditor;<|MERGE_RESOLUTION|>--- conflicted
+++ resolved
@@ -1,9 +1,5 @@
 import React, { useState, useRef, useEffect, useCallback, useMemo } from 'react';
-<<<<<<< HEAD
-import { Pencil, Check, X as XIcon, ArrowLeft, Play, Share, FileText, Settings, Palette } from 'lucide-react';
-=======
 import { Pencil, Check, X as XIcon, ArrowLeft, Play, Share, FileText, Settings, Palette, Code } from 'lucide-react';
->>>>>>> 96c33e0f
 import { presenceService } from '@/lib/presence';
 import CodeMirrorEditor from '../editor/CodeMirrorEditor';
 import { Button } from "@/components/ui/button";
