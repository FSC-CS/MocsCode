--- conflicted
+++ resolved
@@ -1,21 +1,11 @@
-<<<<<<< HEAD
-import React, { useState, useRef, useEffect, useCallback } from 'react';
-=======
 import React, { useState, useRef, useEffect, useCallback, useMemo } from 'react';
 import { Pencil, Check, X as XIcon, ArrowLeft, Play, Share, FileText, Settings } from 'lucide-react';
 import { presenceService } from '@/lib/presence';
->>>>>>> 2ff77bf0
 import CodeMirrorEditor from '../editor/CodeMirrorEditor';
 import { Button } from "@/components/ui/button";
 import { Input } from "@/components/ui/input";
 import { Card } from '@/components/ui/card';
 import { Badge } from '@/components/ui/badge';
-<<<<<<< HEAD
-import { Input } from '@/components/ui/input';
-import { Pencil, Check, X as XIcon, ArrowLeft, Play, Share, FileText, Settings } from 'lucide-react';
-import { FaSave } from 'react-icons/fa';
-=======
->>>>>>> 2ff77bf0
 import { Popover, PopoverTrigger, PopoverContent } from '@/components/ui/popover';
 import { Switch } from '@/components/ui/switch';
 import { Label } from '@/components/ui/label';
@@ -30,15 +20,7 @@
 import ChatPanel from './ChatPanel';
 import SourceControlPanel from './SourceControlPanel';
 import ResizablePanel from './ResizablePanel';
-<<<<<<< HEAD
-import { runJudge0Code } from '@/lib/api/judge0';
-import EditorTabBar from './editor/EditorTabBar';
-import EditorToolbar from './editor/EditorToolbar';
-import { useYjsDocuments } from '../editor/useYjsDocuments';
-
-=======
 import CollaboratorPanel from '@/components/CollaboratorPanel';
->>>>>>> 2ff77bf0
 
 // Types
 interface Project {
@@ -55,19 +37,11 @@
 interface ProjectMemberUser {
   id: string;
   name: string;
-<<<<<<< HEAD
-  content: any;
-  language: string;
-  id?: string;
-  ytext?: any;
-  provider?: any;
-=======
   email: string;
   username: string;
   display_name?: string;
   avatar_url?: string;
   avatar?: string;
->>>>>>> 2ff77bf0
 }
 
 interface BaseProjectMember {
@@ -78,14 +52,6 @@
   project_id: string;
   permissions: Record<string, unknown>;
   joined_at: string;
-<<<<<<< HEAD
-  user?: {
-    id: string;
-    email: string;
-    name: string;
-    avatar_url?: string;
-  };
-=======
   isOnline?: boolean;
   lastSeen?: string;
 }
@@ -115,7 +81,6 @@
   project: Project;
   onBack: () => void;
   collaborators?: Collaborator[];
->>>>>>> 2ff77bf0
 }
 
 const CodeEditor = ({ project, onBack, collaborators = [] }: CodeEditorProps) => {
@@ -164,7 +129,6 @@
   const refreshIntervalRef = useRef<NodeJS.Timeout | null>(null);
   const editorRef = useRef(null);
 
-<<<<<<< HEAD
   // Bash scripts config state
   const [compileScript, setCompileScript] = useState('javac Main.java');
   const [runScript, setRunScript] = useState('java Main');
@@ -177,22 +141,12 @@
     // You can also access instance.ydoc here if needed
   };
 
-  // Load project members when component mounts or when refresh is triggered
-  useEffect(() => {
-    if (project?.id && user?.id) {
-      loadProjectMembers();
-    }
-  }, [project?.id, user?.id, memberRefreshTrigger]);
-
-  // Set up auto-refresh for member list (every 30 seconds when enabled)
-=======
   // Track online users
   const [onlineUsers, setOnlineUsers] = useState<Set<string>>(new Set());
   const prevCollaboratorsRef = useRef<Collaborator[]>([]);
   const prevCollaboratorsStrRef = useRef('');
   
   // Update online users when collaborators change
->>>>>>> 2ff77bf0
   useEffect(() => {
     // Only update if collaborators actually changed
     const currentCollaborators = JSON.stringify(collaborators);
@@ -205,37 +159,7 @@
           if (collaborator?.id) {
             collaboratorIds.add(String(collaborator.id));
           }
-<<<<<<< HEAD
-          const hue = Math.abs(hash % 360);
-          return `hsl(${hue}, 70%, 60%)`;
-        };
-
-        // Helper function to determine access level based on role
-        const getAccessLevel = (role: string): 'owner' | 'edit' | 'view' => {
-          if (role === 'owner') return 'owner';
-          if (role === 'editor') return 'edit';
-          return 'view';
-        };
-
-        return {
-          id: Number(member.user_id || member.id), // Convert to number
-          name: member.user?.name || member.user?.email.split('@')[0] || 'Unknown',
-          color: stringToColor(member.user_id || member.id),
-          cursor: 25, // Default cursor position
-          isTyping: false, // Default typing state
-          accessLevel: getAccessLevel(member.role)
-        };
-      });
-  }, [projectMembers, user?.id]);
-
-  // Cleanup auto-refresh on unmount
-  useEffect(() => {
-    return () => {
-      if (refreshIntervalRef.current) {
-        clearInterval(refreshIntervalRef.current);
-=======
         });
->>>>>>> 2ff77bf0
       }
       
       setOnlineUsers(collaboratorIds);
@@ -910,28 +834,6 @@
     <div className="h-screen flex flex-col bg-gray-900 text-white">
       {/* Header */}
       <header className="bg-gray-800 border-b border-gray-700 px-4 py-3">
-<<<<<<< HEAD
-        <EditorToolbar
-          project={project}
-          isRenaming={isRenaming}
-          newProjectName={newProjectName}
-          setNewProjectName={setNewProjectName}
-          setIsRenaming={setIsRenaming}
-          handleRenameProject={handleRenameProject}
-          handleRenameKeyDown={handleKeyDown}
-          canManageProject={canManageProject}
-          currentUserRole={currentUserRole}
-          tabSize={tabSize}
-          setTabSize={setTabSize}
-          autocomplete={autocomplete}
-          setAutocomplete={setAutocomplete}
-          runCode={runCode}
-          isRunning={isRunning}
-          saveCurrentFile={saveCurrentFile}
-          setShowShareDialog={setShowShareDialog}
-          onBack={onBack}
-        />
-=======
         <div className="flex items-center justify-between">
           <div className="flex items-center space-x-4">
             <Button
@@ -1102,7 +1004,6 @@
             )}
           </div>
         </div>
->>>>>>> 2ff77bf0
       </header>
 
       {/* Main Content */}
