--- conflicted
+++ resolved
@@ -96,13 +96,9 @@
     "tailwindcss-animate": "^1.0.7",
     "uuid": "^11.1.0",
     "vaul": "^0.9.3",
-<<<<<<< HEAD
     "ws": "^8.18.3",
     "y-codemirror.next": "^0.3.5",
     "y-webrtc": "^10.3.0",
-=======
-    "ws": "^8.18.2",
->>>>>>> 2ff77bf0
     "zod": "^3.23.8"
   },
   "devDependencies": {
@@ -114,11 +110,7 @@
     "@types/react": "^18.3.3",
     "@types/react-dom": "^18.3.0",
     "@types/testing-library__jest-dom": "^5.14.9",
-<<<<<<< HEAD
     "@types/ws": "^8.18.1",
-=======
-    "@types/ws": "^8.5.14",
->>>>>>> 2ff77bf0
     "@vitejs/plugin-react-swc": "^3.5.0",
     "@vitest/coverage-v8": "^3.1.4",
     "@vitest/ui": "^3.1.4",
