<<<<<<< HEAD
import React, { useState, useRef, useEffect } from 'react';
import Editor from '@monaco-editor/react';
=======

import React, { useState, useRef, useCallback } from 'react';
import CodeMirrorEditor from '../editor/CodeMirrorEditor';
>>>>>>> 77d8acef
import { Button } from '@/components/ui/button';
import { Card } from '@/components/ui/card';
import { Badge } from '@/components/ui/badge';
import { Input } from '@/components/ui/input';
import { Pencil, Check, X as XIcon, ArrowLeft, Play, Share, FileText, Settings } from 'lucide-react';
import { cn } from '@/lib/utils';
import { useApi } from '@/contexts/ApiContext';
import { useAuth } from '@/contexts/AuthContext';
import { useToast } from '@/components/ui/use-toast';
import ShareDialog from './ShareDialog';
import MemberManagementDialog from './MemberManagementDialog';
import FileExplorer from './FileExplorer';
import OutputPanel from './OutputPanel';
import ChatPanel from './ChatPanel';
import SourceControlPanel from './SourceControlPanel';
import ResizablePanel from './ResizablePanel'; // Add this import

interface CodeEditorProps {
  project: any;
  onBack: () => void;
}

interface OpenFile {
  name: string;
  content: string;
  language: string;
  id?: string;
}

// Enhanced member interface to match what we expect from the API
interface EnhancedMember {
  id: string;
  project_id: string;
  user_id: string;
  role: 'owner' | 'editor' | 'viewer';
  permissions: Record<string, unknown>;
  invited_by?: string;
  joined_at: string;
  user?: {
    id: string;
    email: string;
    username: string;
    display_name?: string;
    avatar_url?: string;
  };
}

const CodeEditor = ({ project, onBack }: CodeEditorProps) => {
  const { toast } = useToast();
  const { projectFilesApi, projectMembersApi, projectsApi } = useApi();
  const { user, dbUser } = useAuth();
  
  // Project renaming state
  const [isRenaming, setIsRenaming] = useState(false);
  const [newProjectName, setNewProjectName] = useState(project?.name || '');
  
  // File management state
  const [openFiles, setOpenFiles] = useState<(OpenFile & { id?: string })[]>([]);
  const [activeFileIndex, setActiveFileIndex] = useState(0);
  const [output, setOutput] = useState('');
  const [isRunning, setIsRunning] = useState(false);
<<<<<<< HEAD
  
  // Collaboration state
  const [showShareDialog, setShowShareDialog] = useState(false);
  const [showMemberDialog, setShowMemberDialog] = useState(false);
  const [selectedMember, setSelectedMember] = useState<EnhancedMember | null>(null);
  const [projectMembers, setProjectMembers] = useState<EnhancedMember[]>([]);
  const [isLoadingMembers, setIsLoadingMembers] = useState(false);
  const [memberRefreshTrigger, setMemberRefreshTrigger] = useState(0);
  const [currentUserRole, setCurrentUserRole] = useState<string>('viewer');
  
  // Real-time member updates
  const [memberOperationStatus, setMemberOperationStatus] = useState<{
    type: 'idle' | 'adding' | 'updating' | 'removing';
    memberId?: string;
  }>({ type: 'idle' });
  
  // Member list refresh management
  const [lastRefresh, setLastRefresh] = useState<Date>(new Date());
  const [autoRefreshEnabled, setAutoRefreshEnabled] = useState(true);
  const refreshIntervalRef = useRef<NodeJS.Timeout | null>(null);
  
=======
  const [showCollaborators, setShowCollaborators] = useState(false);
  const [editorHeight, setEditorHeight] = useState(400);
  const [fileExplorerWidth, setFileExplorerWidth] = useState(256);
  const [chatPanelWidth, setChatPanelWidth] = useState(320);
>>>>>>> 77d8acef
  const editorRef = useRef(null);

  // Load project members when component mounts or when refresh is triggered
  useEffect(() => {
    if (project?.id && user?.id) {
      loadProjectMembers();
    }
  }, [project?.id, user?.id, memberRefreshTrigger]);

  // Set up auto-refresh for member list (every 30 seconds when enabled)
  useEffect(() => {
    if (!autoRefreshEnabled || !project?.id || !user?.id) {
      return;
    }

    refreshIntervalRef.current = setInterval(() => {
      // Only auto-refresh if no member operations are in progress
      if (memberOperationStatus.type === 'idle') {
        loadProjectMembers(true); // Silent refresh
      }
    }, 30000); // 30 seconds

    return () => {
      if (refreshIntervalRef.current) {
        clearInterval(refreshIntervalRef.current);
      }
    };
  }, [autoRefreshEnabled, project?.id, user?.id, memberOperationStatus.type]);

  // Cleanup auto-refresh on unmount
  useEffect(() => {
    return () => {
      if (refreshIntervalRef.current) {
        clearInterval(refreshIntervalRef.current);
      }
    };
  }, []);

  const loadProjectMembers = async (silent: boolean = false) => {
    if (!project?.id || !user?.id) return;

    if (!silent) {
      setIsLoadingMembers(true);
    }
    
    try {
      const { data, error } = await projectMembersApi.listProjectMembers(
        project.id,
        { page: 1, per_page: 50 },
        { field: 'role', direction: 'desc' }
      );

      if (error) {
        console.error('Error loading project members:', error);
        if (!silent) {
          toast({
            title: 'Error',
            description: 'Failed to load project collaborators',
            variant: 'destructive'
          });
        }
        return;
      }

      const members = data?.items || [];
      
      // Check if member list has actually changed to avoid unnecessary updates
      if (!silent || !arraysEqual(members, projectMembers)) {
        setProjectMembers(members);
        setLastRefresh(new Date());
      }

      // Set current user's role
      const currentMember = members.find(member => member.user_id === user.id);
      if (currentMember && currentMember.role !== currentUserRole) {
        setCurrentUserRole(currentMember.role);
      }

    } catch (error) {
      console.error('Unexpected error loading members:', error);
      if (!silent) {
        toast({
          title: 'Error',
          description: 'An unexpected error occurred while loading collaborators',
          variant: 'destructive'
        });
      }
    } finally {
      if (!silent) {
        setIsLoadingMembers(false);
      }
    }
  };

  // Utility function to compare member arrays
  const arraysEqual = (a: EnhancedMember[], b: EnhancedMember[]): boolean => {
    if (a.length !== b.length) return false;
    return a.every((member, index) => 
      member.id === b[index]?.id && 
      member.role === b[index]?.role &&
      member.user_id === b[index]?.user_id
    );
  };

  // Force refresh members list
  const forceRefreshMembers = async () => {
    setMemberRefreshTrigger(prev => prev + 1);
    toast({
      title: 'Refreshing',
      description: 'Updating collaborator list...'
    });
  };

  // Check if current user can manage project (owner or editor with management permissions)
  const canManageProject = (): boolean => {
    return currentUserRole === 'owner' || 
           (currentUserRole === 'editor' && project?.owner_id === user?.id);
  };
  
  // Alias for backward compatibility
  const canManageMembers = canManageProject;
  
  // Handle project renaming
  const handleRenameProject = async () => {
    if (!project?.id || !newProjectName.trim()) return;
    
    try {
      const { error } = await projectsApi.updateProject(project.id, {
        name: newProjectName.trim()
      });
      
      if (error) throw error;
      
      // Update local project name
      project.name = newProjectName.trim();
      setIsRenaming(false);
      
      toast({
        title: 'Success',
        description: 'Project name updated successfully',
      });
    } catch (error) {
      console.error('Failed to rename project:', error);
      toast({
        title: 'Error',
        description: 'Failed to update project name',
        variant: 'destructive',
      });
      // Revert to original name on error
      setNewProjectName(project.name);
    }
  };
  
  // Handle key down for renaming input
  const handleKeyDown = (e: React.KeyboardEvent) => {
    if (e.key === 'Enter') {
      handleRenameProject();
    } else if (e.key === 'Escape') {
      setIsRenaming(false);
      setNewProjectName(project.name);
    }
  };

  // Handle successful member updates with optimistic updates and rollback
  const handleMemberUpdated = async (updatedMember: EnhancedMember) => {
    setMemberOperationStatus({ type: 'updating', memberId: updatedMember.id });
    
    // Optimistic update
    const originalMembers = [...projectMembers];
    setProjectMembers(prev => 
      prev.map(member => 
        member.id === updatedMember.id ? updatedMember : member
      )
    );

    try {
      // Verify the update was successful by refreshing from server
      await new Promise(resolve => setTimeout(resolve, 500)); // Brief delay for better UX
      await loadProjectMembers(true);
      
      toast({
        title: 'Success',
        description: `${updatedMember.user?.display_name || 'Member'} permissions updated successfully`,
        duration: 3000
      });
    } catch (error) {
      // Rollback on error
      setProjectMembers(originalMembers);
      toast({
        title: 'Update Failed',
        description: 'Failed to update member permissions. Please try again.',
        variant: 'destructive'
      });
    } finally {
      setMemberOperationStatus({ type: 'idle' });
    }
  };

  // Handle member removal with optimistic updates
  const handleMemberRemoved = async (removedMemberId: string) => {
    setMemberOperationStatus({ type: 'removing', memberId: removedMemberId });
    
    // Get member info for feedback
    const removedMember = projectMembers.find(m => m.id === removedMemberId);
    
    // Optimistic update
    const originalMembers = [...projectMembers];
    setProjectMembers(prev => 
      prev.filter(member => member.id !== removedMemberId)
    );

    try {
      // Verify removal and refresh
      await new Promise(resolve => setTimeout(resolve, 500));
      await loadProjectMembers(true);
      
      toast({
        title: 'Success',
        description: `${removedMember?.user?.display_name || 'Member'} removed from project`,
        duration: 3000
      });
    } catch (error) {
      // Rollback on error
      setProjectMembers(originalMembers);
      toast({
        title: 'Removal Failed',
        description: 'Failed to remove member. Please try again.',
        variant: 'destructive'
      });
    } finally {
      setMemberOperationStatus({ type: 'idle' });
    }
  };

  // Handle new member addition with enhanced feedback
  const handleMemberAdded = async (newMember: any) => {
    setMemberOperationStatus({ type: 'adding' });
    
    try {
      // Refresh the members list
      await loadProjectMembers();
      
      toast({
        title: 'Collaborator Added',
        description: `${newMember?.user?.email || 'New member'} has been added to the project`,
        duration: 4000
      });
      
      // Enable auto-refresh for a short period to catch any delayed updates
      setAutoRefreshEnabled(true);
      setTimeout(() => {
        if (memberOperationStatus.type === 'idle') {
          setAutoRefreshEnabled(true); // Keep enabled by default
        }
      }, 10000);
      
    } catch (error) {
      toast({
        title: 'Error',
        description: 'Failed to refresh member list after addition',
        variant: 'destructive'
      });
    } finally {
      setMemberOperationStatus({ type: 'idle' });
    }
  };

  // Handle share dialog invite click
  const handleInviteClick = () => {
    if (!canManageMembers()) {
      toast({
        title: 'Permission Denied',
        description: 'You do not have permission to invite collaborators to this project',
        variant: 'destructive'
      });
      return;
    }
    setShowShareDialog(true);
  };

  // Enhanced member click with permission validation
  const handleMemberClick = (member: EnhancedMember) => {
    if (!canManageMembers()) {
      toast({
        title: 'Permission Denied',
        description: 'You do not have permission to manage project members',
        variant: 'destructive'
      });
      return;
    }
    
    if (member.user_id === user?.id) {
      toast({
        title: 'Cannot Modify Self',
        description: 'You cannot modify your own permissions',
        variant: 'destructive'
      });
      return;
    }

    if (member.role === 'owner' && currentUserRole !== 'owner') {
      toast({
        title: 'Cannot Modify Owner',
        description: 'Only the project owner can modify owner permissions',
        variant: 'destructive'
      });
      return;
    }
    
    setSelectedMember(member);
    setShowMemberDialog(true);
  };

  // Handle connection status changes (for auto-refresh management)
  const handleConnectionChange = () => {
    if (navigator.onLine) {
      toast({
        title: 'Connection Restored',
        description: 'Refreshing collaborator data...'
      });
      forceRefreshMembers();
    } else {
      setAutoRefreshEnabled(false);
      toast({
        title: 'Connection Lost',
        description: 'Collaborator updates paused until connection is restored',
        variant: 'destructive'
      });
    }
  };

  // Listen for online/offline events
  useEffect(() => {
    window.addEventListener('online', handleConnectionChange);
    window.addEventListener('offline', handleConnectionChange);
    
    return () => {
      window.removeEventListener('online', handleConnectionChange);
      window.removeEventListener('offline', handleConnectionChange);
    };
  }, []);

  // File management functions (existing functionality)
  const handleEditorDidMount = (editor: any) => {
    editorRef.current = editor;
  };

  const runCode = async () => {
    setIsRunning(true);
<<<<<<< HEAD
    setTimeout(() => {
      setOutput(`> Running ${openFiles[activeFileIndex]?.name}...\nHello, CodeCollab!\n\n> Execution completed successfully.`);
=======
    setOutput('');
    const file = openFiles[activeFileIndex];
    if (!file) {
      setOutput('No file selected.');
>>>>>>> 77d8acef
      setIsRunning(false);
      return;
    }
    // Judge0 language IDs
    const langMap: { [key: string]: number } = {
      'cpp': 54,
      'java': 62,
      'python': 71,
      'javascript': 63,
      'c': 50,
      'csharp': 51,
      'plaintext': 43,
      'markdown': 60,
      'html': 42
    };
    const language_id = langMap[file.language] || 43;
    const endpoint = 'https://judge0-ce.p.rapidapi.com/submissions?base64_encoded=false&wait=true';
    try {
      const response = await fetch(endpoint, {
        method: 'POST',
        headers: {
          'Content-Type': 'application/json',
          'X-RapidAPI-Key': '5e11628ca4msh0cac24bb162a655p1257c7jsnde986d9f6d3a',
          'X-RapidAPI-Host': 'judge0-ce.p.rapidapi.com'
        },
        body: JSON.stringify({
          source_code: file.content,
          language_id,
        })
      });
      const data = await response.json();
      let output = '';
      if (data.stdout) output += data.stdout;
      if (data.stderr) output += '\n[stderr]\n' + data.stderr;
      if (data.compile_output) output += '\n[compiler]\n' + data.compile_output;
      if (data.message) output += '\n[message]\n' + data.message;
      setOutput(output || '[No output]');
    } catch (err: any) {
      setOutput('Error running code: ' + err.message);
    }
    setIsRunning(false);
  };

  const getLanguageFromFile = (filename: string) => {
    const extension = filename.split('.').pop();
    const languageMap: { [key: string]: string } = {
      'java': 'java',
      'py': 'python',
      'js': 'javascript',
      'c': 'c',
      'cpp': 'cpp',
      'cs': 'csharp',
      'md': 'markdown',
      'txt': 'plaintext'
    };
    return languageMap[extension || ''] || 'plaintext';
  };

  const openFile = async (filename: string, fileId?: string) => {
    const existingIndex = openFiles.findIndex(file => file.name === filename);
    if (existingIndex !== -1) {
      setActiveFileIndex(existingIndex);
      return;
    }

    let fileContent = '';
    if (fileId) {
      try {
        const { data, error } = await projectFilesApi.getFile(fileId);
        if (error) {
          console.error('File load error:', error);
          throw error;
        }
        fileContent = data?.content || getDefaultContent(filename);
      } catch (error: any) {
        console.error('Failed to load file content:', error);
        fileContent = getDefaultContent(filename);
        toast({
          title: 'Warning',
          description: `Failed to load file content: ${error?.message || 'Unknown error'}. Using default template.`,
          variant: 'destructive'
        });
      }
    } else {
      fileContent = getDefaultContent(filename);
    }

    const newFile: OpenFile & { id?: string } = {
      name: filename,
      content: fileContent,
      language: getLanguageFromFile(filename),
      id: fileId
    };

    setOpenFiles([...openFiles, newFile]);
    setActiveFileIndex(openFiles.length);
  };

  const getDefaultContent = (fileName: string): string => {
    const extension = fileName.split('.').pop()?.toLowerCase();
    switch (extension) {
      case 'java': {
        const className = fileName.replace('.java', '');
        return `public class ${className} {\n    public static void main(String[] args) {\n        System.out.println(\"Hello, World!\");\n    }\n}`;
      }
      case 'py':
        return `# ${fileName}\n# Python file\n\nprint(\"Hello, World!\")`;
      case 'js':
        return `// ${fileName}\n// JavaScript file\n\nconsole.log(\"Hello, World!\");`;
      case 'c':
        return `#include <stdio.h>\n\nint main() {\n    printf(\"Hello, World!\\n\");\n    return 0;\n}`;
      case 'cpp':
        return `#include <iostream>\n\nint main() {\n    std::cout << \"Hello, World!\" << std::endl;\n    return 0;\n}`;
      case 'cs':
        return `using System;\n\nclass Program {\n    static void Main() {\n        Console.WriteLine(\"Hello, World!\");\n    }\n}`;
      case 'md':
        return `# ${fileName.replace('.md', '')}\n\nAdd your documentation here.`;
      case 'txt':
        return `This is a text file.\nAdd your content here.`;
      default:
        return `// ${fileName}\n// Add your code here`;
    }
  };

  const closeFile = (index: number) => {
    if (openFiles.length === 1) return;
    
    const newOpenFiles = openFiles.filter((_, i) => i !== index);
    setOpenFiles(newOpenFiles);
    
    if (index === activeFileIndex) {
      setActiveFileIndex(Math.max(0, index - 1));
    } else if (index < activeFileIndex) {
      setActiveFileIndex(activeFileIndex - 1);
    }
  };

  const saveTimeout = useRef<NodeJS.Timeout | null>(null);

  const saveCurrentFile = async () => {
    const currentFile = openFiles[activeFileIndex];
    if (!currentFile?.id) {
      toast({
        title: 'Cannot Save',
        description: 'File must be created before it can be saved',
        variant: 'destructive'
      });
      return;
    }
    try {
      const now = new Date().toISOString();
      const { error } = await projectFilesApi.updateFile(currentFile.id, {
        content: currentFile.content,
        updated_at: now,
        size_bytes: currentFile.content.length
      });
      if (error) {
        console.error('Manual save error:', error);
        throw error;
      }
      toast({
        title: 'File Saved',
        description: `${currentFile.name} saved successfully`
      });
    } catch (error: any) {
      console.error('Manual save failed:', error);
      toast({
        title: 'Save Failed',
        description: `Failed to save ${currentFile.name}: ${error.message}`,
        variant: 'destructive'
      });
    }
  };

  useEffect(() => {
    const handleKeyDown = (event: KeyboardEvent) => {
      if ((event.ctrlKey || event.metaKey) && event.key === 's') {
        event.preventDefault();
        saveCurrentFile();
      }
    };
    document.addEventListener('keydown', handleKeyDown);
    return () => document.removeEventListener('keydown', handleKeyDown);
  }, [openFiles, activeFileIndex]);

  const updateFileContent = (content: string) => {
    const updatedFiles = [...openFiles];
    updatedFiles[activeFileIndex] = {
      ...updatedFiles[activeFileIndex],
      content: content
    };
    setOpenFiles(updatedFiles);

    const currentFile = updatedFiles[activeFileIndex];
    if (currentFile?.id) {
      if (saveTimeout.current) {
        clearTimeout(saveTimeout.current);
      }
      saveTimeout.current = setTimeout(async () => {
        try {
          const now = new Date().toISOString();
          const { error } = await projectFilesApi.updateFile(currentFile.id, {
            content: content,
            updated_at: now,
            size_bytes: content.length
          });
          if (error) {
            console.error('Auto-save error:', error);
            throw error;
          }
        } catch (error: any) {
          console.error('Auto-save failed:', error);
          toast({
            title: 'Auto-save Failed',
            description: `Failed to save ${currentFile.name}: ${error?.message || 'Unknown error'}`,
            variant: 'destructive'
          });
        }
      }, 1000);
    }
  };

  // Transform project members to chat collaborators format
  const chatCollaborators = projectMembers
    .filter(member => member.user_id !== user?.id) // Exclude current user
    .map(member => ({
      id: parseInt(member.id.slice(-8), 16), // Convert UUID to number for mock compatibility
      name: member.user?.display_name || member.user?.username || member.user?.email?.split('@')[0] || 'Unknown',
      color: '#3B82F6',
      cursor: null as { line: number; column: number } | null,
      isTyping: false,
      accessLevel: member.role as 'owner' | 'edit' | 'view'
    }));

  const activeFile = openFiles[activeFileIndex];

  return (
    <div className="h-screen flex flex-col bg-gray-900 text-white">
      {/* Header */}
      <header className="bg-gray-800 border-b border-gray-700 px-4 py-3">
        <div className="flex items-center justify-between">
          <div className="flex items-center space-x-4">
            <Button
              variant="ghost"
              size="sm"
              onClick={onBack}
              className="text-gray-300 hover:text-white hover:bg-gray-700"
            >
              <ArrowLeft className="h-4 w-4 mr-2" />
              Back to Dashboard
            </Button>
            
            <div className="flex items-center space-x-3">
              {isRenaming ? (
                <div className="flex items-center space-x-2">
                  <Input
                    autoFocus
                    value={newProjectName}
                    onChange={(e) => setNewProjectName(e.target.value)}
                    onKeyDown={handleKeyDown}
                    className="h-8 w-64 bg-gray-700 text-white border-gray-600 focus-visible:ring-1 focus-visible:ring-blue-500"
                  />
                  <Button
                    variant="ghost"
                    size="icon"
                    className="h-8 w-8 text-green-500 hover:bg-green-900/20 hover:text-green-400"
                    onClick={handleRenameProject}
                  >
                    <Check className="h-4 w-4" />
                  </Button>
                  <Button
                    variant="ghost"
                    size="icon"
                    className="h-8 w-8 text-gray-400 hover:bg-gray-700 hover:text-gray-300"
                    onClick={() => {
                      setIsRenaming(false);
                      setNewProjectName(project.name);
                    }}
                  >
                    <XIcon className="h-4 w-4" />
                  </Button>
                </div>
              ) : (
                <div className="flex items-center group">
                  <h1 className="text-lg font-semibold text-white">{project?.name}</h1>
                  {canManageProject() && (
                    <Button
                      variant="ghost"
                      size="icon"
                      className="h-6 w-6 ml-2 opacity-0 group-hover:opacity-100 text-gray-400 hover:text-white hover:bg-gray-700"
                      onClick={() => {
                        setNewProjectName(project.name);
                        setIsRenaming(true);
                      }}
                    >
                      <Pencil className="h-3.5 w-3.5" />
                    </Button>
                  )}
                </div>
              )}
              <Badge className="bg-orange-100 text-orange-800">{project?.language}</Badge>
              {currentUserRole && (
                <Badge variant="outline" className="text-gray-300 border-gray-500">
                  {currentUserRole === 'owner' ? 'Owner' : 
                   currentUserRole === 'editor' ? 'Editor' : 'Viewer'}
                </Badge>
              )}
            </div>
          </div>

          <div className="flex items-center space-x-3">
            {/* Only show run button if user has edit permissions */}
            {(currentUserRole === 'owner' || currentUserRole === 'editor') && (
              <Button
                onClick={runCode}
                disabled={isRunning}
                className="bg-green-600 hover:bg-green-700 text-white px-4 py-2"
              >
                <Play className="h-4 w-4 mr-2" />
                {isRunning ? 'Running...' : 'Run Code'}
              </Button>
            )}
            
            {/* Only show share button if user can manage members */}
            {canManageMembers() && (
              <Button
                className="w-full bg-blue-600 hover:bg-blue-700 text-white"
                onClick={() => setShowShareDialog(true)}
              >
                <Share className="h-4 w-4 mr-2" />
                Share
              </Button>
            )}


            {/* Save button - show for editors and owners */}
            {(currentUserRole === 'owner' || currentUserRole === 'editor') && (
              <Button
                onClick={saveCurrentFile}
                variant="outline"
                className="border-gray-600 text-gray-600 hover:bg-gray-700 hover:text-white"
              >
                <Settings className="h-4 w-4 mr-2" />
                Save
              </Button>
            )}
          </div>
        </div>
      </header>

      {/* Main Content */}
      <div className="flex-1 flex overflow-hidden">
        {/* Resizable File Explorer with Source Control */}
        <ResizablePanel
          direction="horizontal"
          initialSize={fileExplorerWidth}
          minSize={180}
          maxSize={600}
          onResize={setFileExplorerWidth}
          className="bg-gray-800 border-r border-gray-700 flex flex-col"
        >
          <div className="flex-1">
            <FileExplorer 
              currentFile={openFiles[activeFileIndex]?.name || ''} 
              onFileSelect={openFile}
              projectId={project.id}
            />
          </div>
          <div className="h-64">
            <SourceControlPanel />
          </div>
        </ResizablePanel>

        {/* Editor and Output */}
        <div className="flex-1 flex flex-col" style={{ minWidth: 0 }}>
          {/* File Tabs */}
          <div className="bg-gray-800 border-b border-gray-700 px-4 py-2">
            <div className="flex items-center space-x-1 overflow-x-auto">
              {openFiles.map((file, index) => (
                <div
                  key={`${file.name}-${index}`}
                  className={`flex items-center space-x-2 px-3 py-1 rounded-t-lg text-sm cursor-pointer group min-w-0 ${
                    index === activeFileIndex
                      ? 'bg-gray-700 text-white'
                      : 'bg-gray-800 text-gray-300 hover:bg-gray-700'
                  }`}
                  onClick={() => setActiveFileIndex(index)}
                >
                  <FileText className="h-3 w-3 flex-shrink-0" />
                  <span className="truncate">{file.name}</span>
                  {openFiles.length > 1 && (
                    <Button
                      size="sm"
                      variant="ghost"
                      onClick={(e) => {
                        e.stopPropagation();
                        closeFile(index);
                      }}
                      className="h-4 w-4 p-0 opacity-0 group-hover:opacity-100 text-gray-400 hover:text-white"
                    >
                      <X className="h-3 w-3" />
                    </Button>
                  )}
                </div>
              ))}
            </div>
          </div>

<<<<<<< HEAD
          {/* Monaco Editor */}
          <div className="flex-1">
            {activeFile && (
              <Editor
                height="100%"
                language={activeFile.language}
                theme="vs-dark"
                value={activeFile.content}
                onChange={(value) => updateFileContent(value || '')}
                onMount={handleEditorDidMount}
                options={{
                  minimap: { enabled: true },
                  fontSize: 14,
                  wordWrap: 'on',
                  automaticLayout: true,
                  scrollBeyondLastLine: false,
                  lineNumbers: 'on',
                  renderWhitespace: 'selection',
                  selectionHighlight: true,
                  bracketPairColorization: { enabled: true },
                  readOnly: currentUserRole === 'viewer' // Make readonly for viewers
                }}
              />
            )}
          </div>

          {/* Output Panel */}
          <div className="h-64 bg-gray-800 border-t border-gray-700">
            <OutputPanel output={output} isRunning={isRunning} />
          </div>
        </div>

        {/* Chat Panel */}
        <div className="w-80 bg-gray-800 border-l border-gray-700">
          <ChatPanel 
            collaborators={chatCollaborators}
            projectMembers={projectMembers}
            currentUser={user}
            isLoadingMembers={isLoadingMembers}
            memberOperationStatus={memberOperationStatus}
            lastRefresh={lastRefresh}
            autoRefreshEnabled={autoRefreshEnabled}
            onMemberClick={handleMemberClick}
            onInviteClick={canManageMembers() ? handleInviteClick : undefined}
            canManageMembers={canManageMembers()}
          />
        </div>
=======
          {/* Collaboration Indicators */}
          <div className="bg-gray-800 border-b border-gray-700 px-4 py-2">
            <div className="flex items-center space-x-4">
              <span className="text-sm text-gray-400">Active collaborators:</span>
              <div className="flex space-x-2">
                {collaborators.filter(c => c.isTyping || c.cursor).map((collaborator) => (
                  <div key={collaborator.id} className="flex items-center space-x-1">
                    <div 
                      className="w-3 h-3 rounded-full"
                      style={{ backgroundColor: collaborator.color }}
                    />
                    <span className="text-xs text-gray-300">{collaborator.name}</span>
                    {collaborator.isTyping && (
                      <div className="flex space-x-1">
                        <div className="w-1 h-1 bg-gray-400 rounded-full animate-pulse" />
                        <div className="w-1 h-1 bg-gray-400 rounded-full animate-pulse delay-100" />
                        <div className="w-1 h-1 bg-gray-400 rounded-full animate-pulse delay-200" />
                      </div>
                    )}
                  </div>
                ))}
              </div>
            </div>
          </div>

          {/* Main Editor and Output Container */}
          <div className="flex-1 flex flex-col" style={{ minHeight: 0 }}>
            {/* Editor Section */}
            <div className="overflow-hidden" style={{ height: editorHeight, minHeight: 100 }}>
              {activeFile && (
                <CodeMirrorEditor
                  value={activeFile.content}
                  language={activeFile.language}
                  onChange={updateFileContent}
                />
              )}
            </div>

            {/* Resize Handle */}
            <div 
              className="h-2 w-full bg-gray-700 hover:bg-blue-500 cursor-row-resize active:bg-blue-600 relative z-10"
              onMouseDown={(e) => {
                e.preventDefault();
                e.stopPropagation();
                
                const startY = e.clientY;
                const startHeight = editorHeight;
                const container = e.currentTarget.parentElement?.getBoundingClientRect();
                if (!container) return;
                
                const onMouseMove = (moveEvent: MouseEvent) => {
                  const delta = moveEvent.clientY - startY;
                  const newHeight = startHeight + delta;
                  // Ensure we don't go below min height or above max height
                  const minHeight = 100;
                  const maxHeight = window.innerHeight - 200; // Leave some space for other UI
                  const constrainedHeight = Math.max(minHeight, Math.min(maxHeight, newHeight));
                  setEditorHeight(constrainedHeight);
                };

                const onMouseUp = () => {
                  document.removeEventListener('mousemove', onMouseMove);
                  document.removeEventListener('mouseup', onMouseUp);
                };

                document.addEventListener('mousemove', onMouseMove);
                document.addEventListener('mouseup', onMouseUp, { once: true });
              }}
            />

            {/* Output Panel */}
            <div className="bg-gray-800 border-t border-gray-700 flex-1 min-h-[100px] overflow-auto" style={{ minHeight: 100 }}>
              <OutputPanel output={output} isRunning={isRunning} />
            </div>
          </div>
        </div>

        {/* Resizable Chat Panel */}
        <ResizablePanel
          direction="horizontal"
          initialSize={chatPanelWidth}
          minSize={200}
          maxSize={600}
          onResize={setChatPanelWidth}
          className="bg-gray-800 border-l border-gray-700"
        >
          <ChatPanel collaborators={collaborators} />
        </ResizablePanel>

        {/* Collaborator Panel - Still toggleable */}
        {showCollaborators && (
          <div className="w-64 bg-gray-800 border-l border-gray-700">
            <CollaboratorPanel collaborators={collaborators} />
          </div>
        )}
>>>>>>> 77d8acef
      </div>
      
      {/* Share Dialog - Enhanced with real project data */}
      {showShareDialog && (
        <ShareDialog
          isOpen={showShareDialog}
          onClose={() => setShowShareDialog(false)}
          project={{
            id: project.id,
            name: project.name,
            owner_id: project.owner_id || user?.id || ''
          }}
          onMemberAdded={handleMemberAdded}
        />
      )}

      {/* Member Management Dialog */}
      {showMemberDialog && selectedMember && (
        <MemberManagementDialog
          isOpen={showMemberDialog}
          onClose={() => {
            setShowMemberDialog(false);
            setSelectedMember(null);
          }}
          member={selectedMember}
          projectId={project.id}
          onMemberUpdated={handleMemberUpdated}
          onMemberRemoved={handleMemberRemoved}
        />
      )}
    </div>
  );
};

export default CodeEditor;<|MERGE_RESOLUTION|>--- conflicted
+++ resolved
@@ -1,11 +1,6 @@
-<<<<<<< HEAD
-import React, { useState, useRef, useEffect } from 'react';
-import Editor from '@monaco-editor/react';
-=======
 
 import React, { useState, useRef, useCallback } from 'react';
 import CodeMirrorEditor from '../editor/CodeMirrorEditor';
->>>>>>> 77d8acef
 import { Button } from '@/components/ui/button';
 import { Card } from '@/components/ui/card';
 import { Badge } from '@/components/ui/badge';
@@ -67,34 +62,10 @@
   const [activeFileIndex, setActiveFileIndex] = useState(0);
   const [output, setOutput] = useState('');
   const [isRunning, setIsRunning] = useState(false);
-<<<<<<< HEAD
-  
-  // Collaboration state
-  const [showShareDialog, setShowShareDialog] = useState(false);
-  const [showMemberDialog, setShowMemberDialog] = useState(false);
-  const [selectedMember, setSelectedMember] = useState<EnhancedMember | null>(null);
-  const [projectMembers, setProjectMembers] = useState<EnhancedMember[]>([]);
-  const [isLoadingMembers, setIsLoadingMembers] = useState(false);
-  const [memberRefreshTrigger, setMemberRefreshTrigger] = useState(0);
-  const [currentUserRole, setCurrentUserRole] = useState<string>('viewer');
-  
-  // Real-time member updates
-  const [memberOperationStatus, setMemberOperationStatus] = useState<{
-    type: 'idle' | 'adding' | 'updating' | 'removing';
-    memberId?: string;
-  }>({ type: 'idle' });
-  
-  // Member list refresh management
-  const [lastRefresh, setLastRefresh] = useState<Date>(new Date());
-  const [autoRefreshEnabled, setAutoRefreshEnabled] = useState(true);
-  const refreshIntervalRef = useRef<NodeJS.Timeout | null>(null);
-  
-=======
   const [showCollaborators, setShowCollaborators] = useState(false);
   const [editorHeight, setEditorHeight] = useState(400);
   const [fileExplorerWidth, setFileExplorerWidth] = useState(256);
   const [chatPanelWidth, setChatPanelWidth] = useState(320);
->>>>>>> 77d8acef
   const editorRef = useRef(null);
 
   // Load project members when component mounts or when refresh is triggered
@@ -444,15 +415,10 @@
 
   const runCode = async () => {
     setIsRunning(true);
-<<<<<<< HEAD
-    setTimeout(() => {
-      setOutput(`> Running ${openFiles[activeFileIndex]?.name}...\nHello, CodeCollab!\n\n> Execution completed successfully.`);
-=======
     setOutput('');
     const file = openFiles[activeFileIndex];
     if (!file) {
       setOutput('No file selected.');
->>>>>>> 77d8acef
       setIsRunning(false);
       return;
     }
@@ -861,80 +827,6 @@
             </div>
           </div>
 
-<<<<<<< HEAD
-          {/* Monaco Editor */}
-          <div className="flex-1">
-            {activeFile && (
-              <Editor
-                height="100%"
-                language={activeFile.language}
-                theme="vs-dark"
-                value={activeFile.content}
-                onChange={(value) => updateFileContent(value || '')}
-                onMount={handleEditorDidMount}
-                options={{
-                  minimap: { enabled: true },
-                  fontSize: 14,
-                  wordWrap: 'on',
-                  automaticLayout: true,
-                  scrollBeyondLastLine: false,
-                  lineNumbers: 'on',
-                  renderWhitespace: 'selection',
-                  selectionHighlight: true,
-                  bracketPairColorization: { enabled: true },
-                  readOnly: currentUserRole === 'viewer' // Make readonly for viewers
-                }}
-              />
-            )}
-          </div>
-
-          {/* Output Panel */}
-          <div className="h-64 bg-gray-800 border-t border-gray-700">
-            <OutputPanel output={output} isRunning={isRunning} />
-          </div>
-        </div>
-
-        {/* Chat Panel */}
-        <div className="w-80 bg-gray-800 border-l border-gray-700">
-          <ChatPanel 
-            collaborators={chatCollaborators}
-            projectMembers={projectMembers}
-            currentUser={user}
-            isLoadingMembers={isLoadingMembers}
-            memberOperationStatus={memberOperationStatus}
-            lastRefresh={lastRefresh}
-            autoRefreshEnabled={autoRefreshEnabled}
-            onMemberClick={handleMemberClick}
-            onInviteClick={canManageMembers() ? handleInviteClick : undefined}
-            canManageMembers={canManageMembers()}
-          />
-        </div>
-=======
-          {/* Collaboration Indicators */}
-          <div className="bg-gray-800 border-b border-gray-700 px-4 py-2">
-            <div className="flex items-center space-x-4">
-              <span className="text-sm text-gray-400">Active collaborators:</span>
-              <div className="flex space-x-2">
-                {collaborators.filter(c => c.isTyping || c.cursor).map((collaborator) => (
-                  <div key={collaborator.id} className="flex items-center space-x-1">
-                    <div 
-                      className="w-3 h-3 rounded-full"
-                      style={{ backgroundColor: collaborator.color }}
-                    />
-                    <span className="text-xs text-gray-300">{collaborator.name}</span>
-                    {collaborator.isTyping && (
-                      <div className="flex space-x-1">
-                        <div className="w-1 h-1 bg-gray-400 rounded-full animate-pulse" />
-                        <div className="w-1 h-1 bg-gray-400 rounded-full animate-pulse delay-100" />
-                        <div className="w-1 h-1 bg-gray-400 rounded-full animate-pulse delay-200" />
-                      </div>
-                    )}
-                  </div>
-                ))}
-              </div>
-            </div>
-          </div>
-
           {/* Main Editor and Output Container */}
           <div className="flex-1 flex flex-col" style={{ minHeight: 0 }}>
             {/* Editor Section */}
@@ -1005,7 +897,6 @@
             <CollaboratorPanel collaborators={collaborators} />
           </div>
         )}
->>>>>>> 77d8acef
       </div>
       
       {/* Share Dialog - Enhanced with real project data */}
