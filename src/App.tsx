--- conflicted
+++ resolved
@@ -6,33 +6,27 @@
 import Landing from "./pages/Landing";
 import Index from "./pages/Index";
 import NotFound from "./pages/NotFound";
-<<<<<<< HEAD
-=======
 import Profile from "./pages/Profile";
 import SignIn from "./pages/SignIn";
 import Register from "./pages/Register";
-import TestSupabase from "./pages/TestSupabase";
->>>>>>> 19c3de2e
 import Callback from "./pages/auth/Callback";
 import { AuthProvider } from "./contexts/AuthContext";
 
 const queryClient = new QueryClient();
 
-<<<<<<< HEAD
 const App = () => (
   <BrowserRouter>
-=======
-const App = () => {
-  return (
->>>>>>> 19c3de2e
     <QueryClientProvider client={queryClient}>
       <TooltipProvider>
         <AuthProvider>
           <Toaster />
           <Sonner />
-<<<<<<< HEAD
           <Routes>
-            <Route path="/" element={<Index />} />
+            <Route path="/" element={<Landing />} />
+            <Route path="/signin" element={<SignIn />} />
+            <Route path="/register" element={<Register />} />
+            <Route path="/dashboard" element={<Index />} />
+            <Route path="/profile" element={<Profile />} />
             <Route path="/auth/callback" element={<Callback />} />
             {/* ADD ALL CUSTOM ROUTES ABOVE THE CATCH-ALL "*" ROUTE */}
             <Route path="*" element={<NotFound />} />
@@ -42,25 +36,5 @@
     </QueryClientProvider>
   </BrowserRouter>
 );
-=======
-          <BrowserRouter>
-            <Routes>
-              <Route path="/" element={<Landing />} />
-              <Route path="/signin" element={<SignIn />} />
-              <Route path="/register" element={<Register />} />
-              <Route path="/dashboard" element={<Index />} />
-              <Route path="/profile" element={<Profile />} />
-              <Route path="/auth/callback" element={<Callback />} />
-              {/* ADD ALL CUSTOM ROUTES ABOVE THE CATCH-ALL "*" ROUTE */}
-              <Route path="*" element={<NotFound />} />
-            </Routes>
-          </BrowserRouter>
-          <TestSupabase />
-        </AuthProvider>
-      </TooltipProvider>
-    </QueryClientProvider>
-  );
-};
->>>>>>> 19c3de2e
 
 export default App;