import React, { useState, useEffect } from 'react';
import JSZip from 'jszip';
import { importZipAsProject } from '@/import_project';
import { Card } from '@/components/ui/card';
import ProjectCard from './ProjectCard';
import { Button } from '@/components/ui/button';
import { Dialog, DialogContent, DialogHeader, DialogTitle, DialogDescription } from '@/components/ui/dialog';
import { Input } from '@/components/ui/input';
import { Badge } from '@/components/ui/badge';
import { DropdownMenu, DropdownMenuContent, DropdownMenuItem, DropdownMenuTrigger } from '@/components/ui/dropdown-menu';
import { Select, SelectTrigger, SelectValue, SelectContent, SelectItem } from '@/components/ui/select';
import { LogIn, Plus, Search, User, Code, Clock, Users, ChevronDown, Loader2, LogOut, Moon, Sun, UploadCloud } from 'lucide-react';
import { useAuth } from '@/contexts/AuthContext';
import { useApi } from '@/contexts/ApiContext';
import { useToast } from '@/components/ui/use-toast';
import { format } from 'date-fns';
import { useNavigate } from 'react-router-dom';
import { UserAvatar } from '@/components/UserAvatar';
import { PaginationParams, SortParams, Project, PaginatedResponse } from '@/lib/api/types';
import { getTemplateForLanguage } from '@/templates/languageTemplates';

interface DashboardProject {
  id: string;
  name: string;
  language: string;
  last_modified: string;
  collaborators: number;
  is_owner: boolean;
  description?: string;
  collaborator_avatars: { initials: string; color: string }[];
  initials: string;
  color: string;
}

interface DashboardProps {
  // onOpenProject is no longer needed, navigation is handled internally
}

const listProjects = async (
  projectsApi: any,
  pagination?: PaginationParams,
  sort?: SortParams,
  filters?: { owner_id?: string; is_public?: boolean }
): Promise<PaginatedResponse<Project>> => {
  return projectsApi.list(pagination, sort, filters);
};

const Dashboard = (/* { onOpenProject }: DashboardProps */) => {
  const navigate = useNavigate();
  const { toast } = useToast();
  const { user, dbUser, signInWithGoogle, signOut, isLoading: isAuthLoading, isSigningOut, isReady } = useAuth();
  const { projectsApi, projectMembersApi, projectFilesApi } = useApi();

  // Redirect to landing page if not authenticated
  useEffect(() => {
    console.log("STATUS", isAuthLoading, user);
    if (!isAuthLoading && !user) {
      navigate('/landing');
    }
  }, [user, isAuthLoading, navigate]);

  // --- All state declarations ---
  // Import Project State
  const [importDialogOpen, setImportDialogOpen] = useState(false);
  const [importProjectName, setImportProjectName] = useState('');
  const [importZipFile, setImportZipFile] = useState<File | null>(null);
  const [importProgress, setImportProgress] = useState(0); // 0-100
  const [importError, setImportError] = useState<string | null>(null);
  const [isImporting, setIsImporting] = useState(false);
  const [importDescription, setImportDescription] = useState('');
  const [importLanguage, setImportLanguage] = useState<string>('JavaScript');

  // Project state
  const [isProjectsLoading, setIsProjectsLoading] = useState(false);
  const [searchTerm, setSearchTerm] = useState('');
  const [activeTab, setActiveTab] = useState<'all' | 'owned' | 'shared'>('all');
  const [isCreating, setIsCreating] = useState(false);
  const [projects, setProjects] = useState<DashboardProject[]>([]);
  const [projectCollaborators, setProjectCollaborators] = useState<Record<string, {id: string, email: string, username: string, avatar_url: string | null}[]>>({});
  const [isDeleting, setIsDeleting] = useState(false);
  const [currentDeletingId, setCurrentDeletingId] = useState<string | null>(null);
  const [isLeaving, setIsLeaving] = useState(false);
  const [currentLeavingId, setCurrentLeavingId] = useState<string | null>(null);
  const [isSigningIn, setIsSigningIn] = useState(false);
  const [authError, setAuthError] = useState<string | null>(null);

  const supportedLanguages = [
    { name: 'Java', extension: 'java' },
    { name: 'Python', extension: 'py' },
    { name: 'JavaScript', extension: 'js' },
    { name: 'C', extension: 'c' },
    { name: 'C++', extension: 'cpp' },
    { name: 'C#', extension: 'cs' }
  ];

  // --- Utility functions ---
  const stringToColor = (str: string): string => {
    let hash = 0;
    for (let i = 0; i < str.length; i++) {
      hash = str.charCodeAt(i) + ((hash << 5) - hash);
    }
    const hue = Math.abs(hash % 360);
    return `hsl(${hue}, 70%, 80%)`;
  };

  const generateUserInitials = (user: { username?: string; email?: string }): string => {
    const name = user.username || user.email || 'U';
    return name
      .split(' ')
      .map(part => part[0]?.toUpperCase() || '')
      .slice(0, 2)
      .join('');
  };

  const detectLanguage = (projectName: string): string => {
    const nameLower = projectName.toLowerCase();
    for (const lang of supportedLanguages) {
      if (nameLower.includes(lang.name.toLowerCase())) {
        return lang.name;
      }
    }
    return 'JavaScript'; // Default language
  };

  const formatLastModified = (date: string): string => {
    const now = new Date();
    const modified = new Date(date);
    const diffInHours = Math.floor((now.getTime() - modified.getTime()) / (1000 * 60 * 60));

    if (diffInHours < 1) return 'Just now';
    if (diffInHours < 24) return `${diffInHours} hours ago`;
    if (diffInHours < 48) return 'Yesterday';
    if (diffInHours < 168) return `${Math.floor(diffInHours / 24)} days ago`;
    return '1+ week ago';
  };

  const getLanguageColor = (language: string) => {
    const colors: { [key: string]: string } = {
      'Java': 'bg-orange-100 text-orange-800',
      'JavaScript': 'bg-yellow-100 text-yellow-800',
      'Python': 'bg-blue-100 text-blue-800',
      'C': 'bg-gray-100 text-gray-800',
      'C++': 'bg-purple-100 text-purple-800',
      'C#': 'bg-green-100 text-green-800'
    };
    return colors[language] || 'bg-gray-100 text-gray-800';
  };

  // --- Project management functions ---
  const loadProjectCollaborators = async (projectId: string) => {
    try {
      // First get the project to find the owner
      const { data: projectData } = await projectsApi.getProject(projectId);
      if (!projectData) return;
      
      const ownerId = projectData.owner_id;
      
      // Then get all members and filter out the owner
      const { data } = await projectMembersApi.listProjectMembers(projectId);
      if (data?.items) {
        // Filter out the owner and map the remaining members
        const collaborators = data.items
          .filter((item: any) => item.user_id !== user.id)
          .map((item: any) => ({
            id: item.user_id,
            email: item.user?.email || '',
            username: item.user?.name || '',
            avatar_url: item.user?.avatar_url || null,
          }));
          
        setProjectCollaborators(prev => ({
          ...prev,
          [projectId]: collaborators
        }));
      }
    } catch (error) {
      console.error('Error loading project collaborators:', error);
    }
  };

  const loadProjects = async () => {
    setIsProjectsLoading(true);
    try {
      const { data, error } = await projectsApi.listUserProjects(user.id);
      // Check if user is still authenticated
      if (!user || !dbUser) return;
      if (error) {
        console.error('API Error:', error);
        toast({
          title: 'Error',
          description: 'Failed to load projects. Please try again.',
          variant: 'destructive'
        });
        setProjects([]);
        return;
      }
      if (!data || !data.items || data.items.length === 0) {
        setProjects([]);
        return;
      }
      
      const dashboardProjects: DashboardProject[] = [];
      
      // First create all projects with basic info
      for (const p of data.items) {
        const projectData: DashboardProject = {
          id: p.id,
          name: p.name,
          description: p.description,
          language: detectLanguage(p.name),
          last_modified: p.updated_at ? formatLastModified(p.updated_at) : 'Unknown',
          collaborators: 1, // Will be updated after loading members
          is_owner: p.owner_id === user.id,
          collaborator_avatars: [], // Will be populated after loading members
          initials: p.name.substring(0, 2).toUpperCase(),
          color: `hsl(${Math.floor(Math.random() * 360)}, 70%, 80%)`
        };
        dashboardProjects.push(projectData);
        
        // Load collaborators for each project
        loadProjectCollaborators(p.id);
      }
      
      setProjects(dashboardProjects);
    } catch (err) {
      console.error('Failed to load projects:', err);
      if (user && dbUser) {
        toast({
          title: 'Error',
          description: 'Failed to load projects. Please try again.',
          variant: 'destructive'
        });
      }
      setProjects([]);
    } finally {
      setIsProjectsLoading(false);
    }
  };

  const getFilteredProjects = () => {
    let filtered = projects;
    
    // Filter by tab
    switch (activeTab) {
      case 'owned':
        filtered = projects.filter(p => p.is_owner);
        break;
      case 'shared':
        filtered = projects.filter(p => !p.is_owner);
        break;
      default:
        filtered = projects;
    }
    
    // Filter by search term
    return filtered.filter(project =>
      project.name.toLowerCase().includes(searchTerm.toLowerCase())
    );
  };

  // --- User interaction handlers ---
  const handleZipFileChange = (e: React.ChangeEvent<HTMLInputElement>) => {
    if (e.target.files && e.target.files[0]) {
      setImportZipFile(e.target.files[0]);
      setImportError(null);
    }
  };

  const handleImportProject = async () => {
    setImportError(null);
    if (!importProjectName.trim()) {
      setImportError('Project name is required.');
      return;
    }
    if (!importZipFile) {
      setImportError('Please select a ZIP file.');
      return;
    }
    if (!user || !projectsApi || !projectFilesApi) {
      setImportError('Missing user or API context.');
      return;
    }
    setIsImporting(true);
    setImportProgress(0);
    try {
      const { project, error } = await importZipAsProject({
        zipFile: importZipFile,
        projectName: importProjectName,
        userId: user.id,
        projectsApi,
        projectFilesApi,
        description: importDescription,
        language: importLanguage,
        onProgress: setImportProgress,
      });
      if (error || !project) {
        setImportError(error?.message || 'Import failed.');
        setIsImporting(false);
        return;
      }
      setImportProgress(100);
      toast({ title: 'Import Complete', description: `Project "${project.name}" imported successfully.` });
      setTimeout(() => {
        setImportDialogOpen(false);
        setImportZipFile(null);
        setImportProjectName('');
        setImportDescription('');
        setImportLanguage('JavaScript');
        setImportProgress(0);
        setIsImporting(false);
      }, 1200);
      loadProjects();
    } catch (err: any) {
      setImportError('Failed to process ZIP file.');
      setIsImporting(false);
    }
  };

  const createProject = async (language: string, name: string): Promise<void> => {
    if (!user) {
      toast({
        title: 'Error',
        description: 'You must be logged in to create a project',
        variant: 'destructive'
      });
      return;
    }

    setIsCreating(true);
    try {
      const timestamp = format(new Date(), 'yyyy-MM-dd-HH-mm');
      const projectName = name || `${language} Project - ${timestamp}`;

      // Create the project first
      const { data: project, error } = await projectsApi.createProject({
        name: projectName,
        description: `A new ${language} project`,
        owner_id: user.id,
        is_public: false,
        language: language,
      });

      if (error) {
        console.error('Project creation failed:', error);
        toast({
          title: 'Error creating project',
          description: error.message || 'Failed to create project. Please try again.',
          variant: 'destructive'
        });
        return;
      }

      if (!project) {
        console.error('No project data returned from API');
        toast({
          title: 'Error',
          description: 'No project data returned',
          variant: 'destructive'
        });
        return;
      }

<<<<<<< HEAD
      // Project template API
      await projectsApi.createProjectTemplate(project.id, language);
=======
      // Add default template files for the selected language
      const templateFiles = getTemplateForLanguage(language);
      if (templateFiles.length > 0 && projectFilesApi) {
        try {
          for (const file of templateFiles) {
            await projectFilesApi.createFile({
              project_id: project.id,
              name: file.filename,
              path: `/${file.filename}`,
              file_type: 'file',
              mime_type: 'text/plain',
              size_bytes: new TextEncoder().encode(file.content).length,
              parent_id: null,
              content: file.content,
              created_by: user.id,
            });
          }
        } catch (fileError) {
          console.error('Error creating template files:', fileError);
          // Continue even if template files can't be created
        }
      }
>>>>>>> 1b4bf556

      const newProject: DashboardProject = {
        id: project.id,
        name: project.name,
        language,
        last_modified: 'Just now',
        collaborators: 1,
        is_owner: true,
        description: project.description,
        collaborator_avatars: [],
        initials: '',
        color: ''
      };

      setProjects(prev => [newProject, ...prev]);
      toast({
        title: 'Success',
        description: 'Project created successfully'
      });

      // Navigate to the editor with the new project
      const projectNameSlug = projectName.toLowerCase().replace(/[^a-z0-9]+/g, '-').replace(/^-+|-+$/g, '');
      navigate(`/editor/${newProject.id}/${projectNameSlug}`);
    } catch (err) {
      console.error('Failed to create project:', err);
      toast({
        title: 'Error',
        description: 'Failed to create project. Please try again.',
        variant: 'destructive'
      });
    } finally {
      setIsCreating(false);
    }
  };

  const handleSignIn = async () => {
    try {
      setAuthError(null);
      setIsSigningIn(true);
      await signInWithGoogle();
    } catch (error) {
      console.error('Sign in error:', error);
      setAuthError('Failed to sign in. Please try again.');
    } finally {
      setIsSigningIn(false);
    }
  };

  const handleSignOut = async () => {
    try {
      setAuthError(null);
      await signOut();
      navigate('/'); // Redirect to landing page after successful sign-out
    } catch (error) {
      console.error('Sign out error:', error);
      setAuthError('Failed to sign out. Please try again.');
    }
  };

  const handleDeleteProject = async (projectId: string) => {
    if (!user) return;
    
    setIsDeleting(true);
    setCurrentDeletingId(projectId);
    
    try {
      const { error } = await projectsApi.deleteProject(projectId);
      
      if (error) {
        console.error('Failed to delete project:', error);
        toast({
          title: 'Error',
          description: error.message || 'Failed to delete project',
          variant: 'destructive',
        });
        return;
      }
      
      // Update the projects list
      setProjects(prev => prev.filter(p => p.id !== projectId));
      
      toast({
        title: 'Success',
        description: 'Project deleted successfully',
      });
      
    } catch (error) {
      console.error('Error deleting project:', error);
      toast({
        title: 'Error',
        description: 'An unexpected error occurred while deleting the project',
        variant: 'destructive',
      });
    } finally {
      setIsDeleting(false);
      setCurrentDeletingId(null);
    }
  };

  const handleLeaveProject = async (projectId: string) => {
    if (!user?.id) return;
    
    setIsLeaving(true);
    setCurrentLeavingId(projectId);
    
    try {
      // First, get the project member ID for the current user
      const { data: memberData, error: memberError } = await projectMembersApi.getUserRole(projectId, user.id);
      
      if (memberError || !memberData) {
        console.error('Failed to find project member:', memberError);
        toast({
          title: 'Error',
          description: 'Failed to find your membership in this project',
          variant: 'destructive',
        });
        return;
      }
      
      // Remove the member from the project
      const { error: removeError } = await projectMembersApi.removeMemberFromProject(memberData.id, user.id);
      
      if (removeError) {
        console.error('Failed to leave project:', removeError);
        toast({
          title: 'Error',
          description: removeError.message || 'Failed to leave project',
          variant: 'destructive',
        });
        return;
      }
      
      // Update the projects list by removing the left project
      setProjects(prev => prev.filter(p => p.id !== projectId));
      
      toast({
        title: 'Success',
        description: 'You have left the project',
      });
      
    } catch (error) {
      console.error('Error leaving project:', error);
      toast({
        title: 'Error',
        description: 'An unexpected error occurred while leaving the project',
        variant: 'destructive',
      });
    } finally {
      setIsLeaving(false);
      setCurrentLeavingId(null);
    }
  };

  const handleProfileClick = () => {
    navigate('/profile');
  };

  const handleLogout = async () => {
    try {
      await signOut();
      navigate('/');
    } catch (error) {
      console.error('Error signing out:', error);
      toast({
        title: 'Error',
        description: 'Failed to sign out. Please try again.',
        variant: 'destructive'
      });
    }
  };

  // --- Effects ---
  useEffect(() => {
    // Reset states when auth changes
    if (!isReady) {
      setIsProjectsLoading(true);
      return;
    }

    if (!user || !dbUser?.id) {
      setIsProjectsLoading(true);
      setProjects([]);
      return;
    }

    loadProjects();
  }, [isReady, user, dbUser, projectsApi]);

  // Calculate filtered projects
  const filteredProjects = getFilteredProjects();

  const getInitials = (dbUser: any): string => {
    if (!dbUser || !dbUser.name) {
      return 'U'; // Default fallback if dbUser or dbUser.name is null/undefined
    }
    const name = dbUser.name;
    return name.split(' ').map(n => n[0]).join('').toUpperCase().substring(0, 2);
  };

  return (
    <div className="min-h-screen dark:bg-gradient-to-br dark:from-slate-900 dark:via-slate-800 dark:to-indigo-900">
      <header className="bg-white dark:bg-slate-900/95 dark:backdrop-blur-sm shadow-lg dark:shadow-indigo-900/20 border-b dark:border-slate-700">
        <div className="max-w-7xl mx-auto px-4 sm:px-6 lg:px-8">
          <div className="flex justify-between items-center h-16">
            <div className="flex items-center space-x-2">
              <Code className="h-6 w-6 text-blue-500" />
              <h1 className="text-xl sm:text-2xl font-extrabold bg-gradient-to-r from-blue-400 to-purple-500 bg-clip-text text-transparent whitespace-nowrap">
                MocsCode
              </h1>
            </div>
            <div className="flex items-center space-x-4">
              {isAuthLoading ? (
                <Button variant="ghost" disabled>
                  <Loader2 className="h-4 w-4 animate-spin mr-2" />
                  Loading...
                </Button>
              ) : user ? (
                <Button 
                  variant="ghost" 
                  onClick={handleSignOut} 
                  disabled={isSigningOut}
                  className="text-gray-600 hover:text-gray-900 disabled:opacity-50"
                >
                  {isSigningOut ? (
                    <>
                      <Loader2 className="h-4 w-4 animate-spin mr-2" />
                      Signing out...
                    </>
                  ) : (
                    <>
                      <LogOut className="h-4 w-4 mr-2" />
                      Sign Out
                    </>
                  )}
                </Button>
              ) : (
                <Button 
                  variant="ghost" 
                  onClick={handleSignIn} 
                  disabled={isSigningIn}
                  className="text-gray-600 hover:text-gray-900 disabled:opacity-50"
                >
                  {isSigningIn ? (
                    <>
                      <Loader2 className="h-4 w-4 animate-spin mr-2" />
                      Signing in...
                    </>
                  ) : (
                    <>
                      <LogIn className="h-4 w-4 mr-2" />
                      Sign In with Google
                    </>
                  )}
                </Button>
              )}
              <div className="relative">
                {user ? (
                  <div 
                    onClick={handleProfileClick}
                    className="cursor-pointer transition-transform hover:scale-105"
                    role="button"
                    tabIndex={0}
                    onKeyDown={(e) => {
                      if (e.key === 'Enter' || e.key === ' ') {
                        e.preventDefault();
                        handleProfileClick();
                      }
                    }}
                    aria-label="Go to profile"
                  >
                    <UserAvatar 
                      avatar_url={dbUser?.avatar_url}
                      size="sm"
                      className="ring-2 ring-transparent hover:ring-blue-300 transition-all duration-200"
                      fallbackInitials={getInitials(dbUser)}
                    />
                  </div>
                ) : (
                  <User className="h-8 w-8 text-gray-400 bg-gray-100 rounded-full p-1 hover:bg-gray-200 dark:bg-slate-800/50 dark:hover:bg-slate-700/70 transition-colors duration-200" />
                )}
              </div>
            </div>
          </div>
        </div>
      </header>

      <main className="max-w-7xl mx-auto px-4 sm:px-6 lg:px-8 py-8">
        <div className="mb-8">
          <h2 className="text-3xl font-bold text-gray-900 dark:text-white mb-2">
            Welcome back, {dbUser?.name || dbUser?.email?.split('@')[0]}!
          </h2>
          <p className="text-gray-600 dark:text-gray-300">Continue working on your collaborative projects or start something new.</p>
        </div>

        <div className="flex flex-col sm:flex-row gap-4 mb-8">
          <div className="flex flex-row gap-2">
            <DropdownMenu>
              <DropdownMenuTrigger asChild>
                <Button className="bg-blue-600 hover:bg-blue-700 text-white px-6 py-3 rounded-lg flex items-center space-x-2">
                  <Plus className="h-5 w-5" />
                  <span>Create Project</span>
                  <ChevronDown className="h-4 w-4" />
                </Button>
              </DropdownMenuTrigger>
              <DropdownMenuContent align="start">
                {supportedLanguages.map((lang) => (
                  <DropdownMenuItem 
                    key={lang.name} 
                    onClick={() => createProject(lang.name, '')}
                    disabled={isCreating}
                  >
                    <div className="flex items-center gap-2">
                      {isCreating && <Loader2 className="h-4 w-4 animate-spin mr-2" />}
                      <span className="text-sm font-medium">{lang.name}</span>
                      <Badge variant="outline" className="text-xs">
                        .{lang.extension}
                      </Badge>
                    </div>
                  </DropdownMenuItem>
                ))}
              </DropdownMenuContent>
            </DropdownMenu>
            {/* Import Project Button */}
            <Button
              variant="outline"
              className="px-6 py-3 rounded-lg flex items-center space-x-2"
              onClick={() => setImportDialogOpen(true)}
              disabled={isImporting}
            >
              {isImporting ? (
                <Loader2 className="h-5 w-5 mr-2 animate-spin" />
              ) : (
                <UploadCloud className="h-5 w-5 mr-2" />
              )}
              <span>Import Project</span>
            </Button>
            {/* Import Project Dialog */}
            <Dialog open={importDialogOpen} onOpenChange={setImportDialogOpen}>
              <DialogContent>
                <DialogHeader>
                  <DialogTitle>Import Project</DialogTitle>
                  <DialogDescription>
                    Upload a ZIP file containing your project. All files and folders will be imported.
                  </DialogDescription>
                </DialogHeader>
                <div className="space-y-4 mt-2">
                  <Input
                    placeholder="Project Name"
                    value={importProjectName}
                    onChange={e => setImportProjectName(e.target.value)}
                    disabled={isImporting}
                    maxLength={64}
                  />
                  <div>
                    <label className="block text-xs font-medium mb-1">Language</label>
                    <Select value={importLanguage} onValueChange={setImportLanguage} disabled={isImporting}>
                      <SelectTrigger className="w-full">
                        <SelectValue placeholder="Select language" />
                      </SelectTrigger>
                      <SelectContent>
                        {supportedLanguages.map((lang) => (
                          <SelectItem key={lang.name} value={lang.name}>
                            {lang.name}
                          </SelectItem>
                        ))}
                      </SelectContent>
                    </Select>
                  </div>
                  <textarea
                    className="w-full rounded border border-gray-300 dark:border-slate-600 px-3 py-2 text-sm resize-none focus:outline-none focus:ring-2 focus:ring-blue-500"
                    placeholder="Project Description (optional)"
                    rows={2}
                    value={importDescription}
                    onChange={e => setImportDescription(e.target.value)}
                    disabled={isImporting}
                    maxLength={256}
                  />
                  <Input
                    type="file"
                    accept=".zip"
                    onChange={handleZipFileChange}
                    disabled={isImporting}
                  />
                  {importZipFile && (
                    <div className="text-xs text-gray-500">{importZipFile.name}</div>
                  )}
                  {importError && (
                    <div className="text-xs text-red-500">{importError}</div>
                  )}
                  <div className="flex items-center space-x-2">
                    <Button
                      onClick={handleImportProject}
                      disabled={isImporting || !importProjectName.trim() || !importZipFile}
                      className="w-full"
                    >
                      {isImporting ? <Loader2 className="w-4 h-4 animate-spin mr-2" /> : null}
                      Import
                    </Button>
                    <Button
                      variant="ghost"
                      onClick={() => setImportDialogOpen(false)}
                      disabled={isImporting}
                      className="w-full"
                    >
                      Cancel
                    </Button>
                  </div>
                  <div className="w-full h-2 bg-gray-200 rounded overflow-hidden">
                    <div
                      className="h-full bg-blue-500 transition-all duration-300"
                      style={{ width: `${importProgress}%` }}
                    />
                  </div>
                  {isImporting && (
                    <div className="text-xs text-gray-500">Processing ZIP... ({importProgress}%)</div>
                  )}
                </div>
              </DialogContent>
            </Dialog>
          </div>
          <div className="relative flex-1 max-w-md">
            <Search className="absolute left-3 top-1/2 transform -translate-y-1/2 text-gray-400" />
            <Input
              type="text"
              placeholder="Search projects..."
              value={searchTerm}
              onChange={(e) => setSearchTerm(e.target.value)}
              className="pl-10"
            />
          </div>
        </div>

        <div className="grid grid-cols-1 md:grid-cols-3 gap-6 mb-8">
          <Card className="p-6 bg-white dark:bg-slate-800/40 dark:backdrop-blur-sm rounded-xl shadow-sm hover:shadow-md transition-shadow border border-gray-200 dark:border-gray-700">
            <div className="flex items-center justify-between">
              <div>
                <p className="text-sm font-medium text-gray-600 dark:text-white">Total Projects</p>
                <p className="text-3xl font-bold text-gray-900 dark:text-white">{projects.length}</p>
              </div>
              <Code className="h-12 w-12 text-blue-500" />
            </div>
          </Card>

          <Card className="p-6 bg-white dark:bg-slate-800/40 dark:backdrop-blur-sm rounded-xl shadow-sm hover:shadow-md transition-shadow">
            <div className="flex items-center justify-between">
              <div>
                <p className="text-sm font-medium text-gray-600 dark:text-white">Collaborations</p>
                <p className="text-3xl font-bold text-gray-900 dark:text-white">{projects.filter(p => !p.is_owner).length}</p>
              </div>
              <Users className="h-12 w-12 text-green-500" />
            </div>
          </Card>

          <Card className="p-6 bg-white dark:bg-slate-800/40 dark:backdrop-blur-sm rounded-xl shadow-sm hover:shadow-md transition-shadow">
            <div className="flex items-center justify-between">
              <div>
                <p className="text-sm font-medium text-gray-600 dark:text-white">Active Today</p>
                <p className="text-3xl font-bold text-gray-900 dark:text-white">2</p>
              </div>
              <Clock className="h-12 w-12 text-purple-500" />
            </div>
          </Card>
        </div>

        <div className="mb-6">
          <div className="flex space-x-6 border-b border-gray-200">
            <button
              onClick={() => setActiveTab('all')}
              className={`pb-2 px-1 border-b-2 font-medium text-sm transition-colors ${
                activeTab === 'all'
                  ? 'border-blue-500 text-blue-600'
                  : 'border-transparent text-gray-500 hover:text-gray-700'
              }`}
            >
              All Projects
            </button>
            <button
              onClick={() => setActiveTab('owned')}
              className={`pb-2 px-1 border-b-2 font-medium text-sm transition-colors ${
                activeTab === 'owned'
                  ? 'border-blue-500 text-blue-600'
                  : 'border-transparent text-gray-500 hover:text-gray-700'
              }`}
            >
              Owned by me
            </button>
            <button
              onClick={() => setActiveTab('shared')}
              className={`pb-2 px-1 border-b-2 font-medium text-sm transition-colors ${
                activeTab === 'shared'
                  ? 'border-blue-500 text-blue-600'
                  : 'border-transparent text-gray-500 hover:text-gray-700'
              }`}
            >
              Shared with me
            </button>
          </div>
        </div>

        {(() => {
          const isActuallyLoading = !isReady || isProjectsLoading;
          if (isActuallyLoading) {
            return (
              <div className="grid grid-cols-1 md:grid-cols-2 lg:grid-cols-3 gap-6">
                <ProjectsLoadingSkeleton />
              </div>
            );
          }
          if (filteredProjects.length === 0) {
            return (
              <div className="col-span-full">
                <EmptyProjectsState activeTab={activeTab} />
              </div>
            );
          }
          return (
            <div className="grid grid-cols-1 md:grid-cols-2 lg:grid-cols-3 gap-6">
              {filteredProjects.map((project) => (
                <ProjectCard 
                  key={project.id} 
                  project={{
                    ...project,
                    // Use actual collaborators if available, otherwise fallback to the current data
                    collaborators: projectCollaborators[project.id]?.length || project.collaborators,
                    collaborator_avatars: projectCollaborators[project.id]?.map(user => ({
                      id: user.id,
                      initials: generateUserInitials(user),
                      color: stringToColor(user.email || user.id),
                      name: user.username || user.email || 'U',
                      email: user.email
                    })) || []
                  }}
                  onOpen={(project: DashboardProject) => {
                    const projectName = project.name.toLowerCase().replace(/\s+/g, '-');
                    navigate(`/editor/${project.id}/${projectName}`);
                  }}
                  onDelete={project.is_owner ? handleDeleteProject : undefined}
                  onLeave={!project.is_owner ? handleLeaveProject : undefined}
                  isDeleting={isDeleting}
                  currentDeletingId={currentDeletingId}
                  isLeaving={isLeaving}
                  currentLeavingId={currentLeavingId}
                />
              ))}
            </div>
          );
        })()}

      </main>
      {authError && (
        <div className="fixed bottom-4 right-4 bg-red-500 text-white px-4 py-2 rounded-md shadow-lg">
          {authError}
        </div>
      )}
    </div>
  );
};

// Skeleton loader for project cards
const ProjectsLoadingSkeleton = () => (
  <>
    {[...Array(6)].map((_, index) => (
      <Card key={index} className="p-6 animate-pulse bg-white dark:bg-slate-800/40 dark:backdrop-blur-sm rounded-xl shadow-sm border border-gray-200 dark:border-gray-700">
        <div className="flex items-center justify-between">
          <div className="space-y-2">
            <div className="h-4 bg-gray-200 dark:bg-gray-700 rounded w-3/4"></div>
            <div className="h-3 bg-gray-200 dark:bg-gray-700 rounded w-1/2"></div>
          </div>
          <div className="space-x-2">
            <div className="h-6 bg-gray-200 dark:bg-gray-700 rounded w-16 inline-block"></div>
            <div className="h-6 bg-gray-200 dark:bg-gray-700 rounded w-20 inline-block"></div>
          </div>
        </div>
        <div className="mt-4 flex items-center justify-between">
          <div className="h-3 bg-gray-200 dark:bg-gray-700 rounded w-1/3"></div>
          <div className="h-8 bg-gray-200 dark:bg-gray-700 rounded w-16"></div>
        </div>
      </Card>
    ))}
  </>
);

// Contextual empty state
const EmptyProjectsState = ({ activeTab }: { activeTab: string }) => {
  const getEmptyMessage = () => {
    switch (activeTab) {
      case 'owned':
        return {
          title: "No projects created yet",
          description: "Start by creating your first project using the Create Project button above.",
          action: "Create your first project"
        };
      case 'shared':
        return {
          title: "No shared projects",
          description: "You haven't been invited to any projects yet. Ask colleagues to share their projects with you.",
          action: "Learn about collaboration"
        };
      default:
        return {
          title: "No projects found",
          description: "Try adjusting your search or create a new project to get started.",
          action: "Create a project"
        };
    }
  };
  const message = getEmptyMessage();
  return (
    <div className="text-center py-16">
      <Code className="h-20 w-20 text-gray-300 mx-auto mb-6" />
      <h3 className="text-xl font-medium text-gray-900 dark:text-white mb-3">
        {message.title}
      </h3>
      <p className="text-gray-600 dark:text-gray-400 mb-6 max-w-md mx-auto">
        {message.description}
      </p>
    </div>
  );
};

export default Dashboard;<|MERGE_RESOLUTION|>--- conflicted
+++ resolved
@@ -360,33 +360,8 @@
         return;
       }
 
-<<<<<<< HEAD
       // Project template API
       await projectsApi.createProjectTemplate(project.id, language);
-=======
-      // Add default template files for the selected language
-      const templateFiles = getTemplateForLanguage(language);
-      if (templateFiles.length > 0 && projectFilesApi) {
-        try {
-          for (const file of templateFiles) {
-            await projectFilesApi.createFile({
-              project_id: project.id,
-              name: file.filename,
-              path: `/${file.filename}`,
-              file_type: 'file',
-              mime_type: 'text/plain',
-              size_bytes: new TextEncoder().encode(file.content).length,
-              parent_id: null,
-              content: file.content,
-              created_by: user.id,
-            });
-          }
-        } catch (fileError) {
-          console.error('Error creating template files:', fileError);
-          // Continue even if template files can't be created
-        }
-      }
->>>>>>> 1b4bf556
 
       const newProject: DashboardProject = {
         id: project.id,
