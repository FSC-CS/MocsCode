--- conflicted
+++ resolved
@@ -149,17 +149,16 @@
       setIsLoading(true)
       const { error } = await supabase.auth.signOut()
       if (error) throw error
-<<<<<<< HEAD
       
       // Manually clear the user state
       setUser(null)
       setDbUser(null)
-      setIsLoading(false)
-=======
+      
       // Reset theme to light mode
       localStorage.setItem('theme', 'light');
       document.documentElement.classList.remove('dark');
->>>>>>> 19c3de2e
+      
+      setIsLoading(false)
     } catch (error) {
       console.error('Error signing out:', error)
       setIsLoading(false)
