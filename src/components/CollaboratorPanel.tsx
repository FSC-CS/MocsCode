--- conflicted
+++ resolved
@@ -7,11 +7,7 @@
 import { useAuth } from '@/contexts/AuthContext';
 import { useToast } from '@/components/ui/use-toast';
 import { ProjectMember } from '@/lib/api/types';
-<<<<<<< HEAD
-import { UserAvatar } from '@/components/UserAvatar';
-=======
 import { presenceService } from '@/lib/presence';
->>>>>>> 2ff77bf0
 
 interface EnhancedCollaborator extends ProjectMember {
   user?: {
