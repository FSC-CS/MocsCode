// CodeMirror core imports
import { EditorView, basicSetup } from 'codemirror';
import { EditorState, Compartment } from '@codemirror/state';
import { keymap } from '@codemirror/view';
import {
  autocompletion,
  acceptCompletion,
  completionKeymap,
  closeBrackets
} from '@codemirror/autocomplete';

import { toast } from '../hooks/use-toast';

// Language support
import { javascript } from '@codemirror/lang-javascript';
import { python } from '@codemirror/lang-python';
import { java } from '@codemirror/lang-java';
import { cpp } from '@codemirror/lang-cpp';
import { html } from '@codemirror/lang-html';

// Additional CodeMirror features
import {
  lineNumbers,
  highlightSpecialChars,
  drawSelection,
  dropCursor,
  rectangularSelection,
  crosshairCursor,
  highlightActiveLine,
  highlightActiveLineGutter,
} from '@codemirror/view';

import {
  indentOnInput,
  syntaxHighlighting,
  defaultHighlightStyle,
  bracketMatching,
  HighlightStyle
} from '@codemirror/language';

// Import tag definitions from language packages
import { tags as jsTags } from '@lezer/highlight';
import { javascriptLanguage } from '@codemirror/lang-javascript';

import {
  defaultKeymap,
  historyKeymap,
  indentLess
} from '@codemirror/commands';

import { syntaxTree } from '@codemirror/language';

import { linter, lintGutter } from "@codemirror/lint";

// Prettier 
import prettier from "prettier/standalone";
// Prettier parser plugins (Autoformatter)
import parserBabel from "prettier/plugins/babel";
import parserTypeScript from "prettier/plugins/typescript";
import parserPostCSS from "prettier/plugins/postcss";
import parserHTML from "prettier/plugins/html";
import parserMarkdown from "prettier/plugins/markdown";
import parserYAML from "prettier/plugins/yaml";
import parserGraphql from "prettier/plugins/graphql";
import prettierPluginJava from "prettier-plugin-java";
import parserEstree from "prettier/plugins/estree";

import { yCollab } from 'y-codemirror.next';

// Custom extensions (assumed to exist)
import { createAutoLanguageExtension } from './auto-language.mjs';
import { cursorTooltip } from './cursor-tooltip.mjs';
import { languageConfigs } from './language-support.js';
import { syntaxThemes, getSyntaxTheme } from './syntax-themes';
import {
  toggleLineWrapping,
  toggleHighlightActiveLine,
  toggleYellowBackground
} from './toggle-extension.mjs';

const prettierParsers = {
  javascript: { parser: "babel", plugin: [parserBabel, parserEstree] },
  typescript: { parser: "typescript", plugin: [parserTypeScript, parserEstree] },
  json: { parser: "json", plugin: [parserBabel, parserEstree] },
  html: { parser: "html", plugin: [parserHTML] },
  css: { parser: "css", plugin: [parserPostCSS] },
  markdown: { parser: "markdown", plugin: [parserMarkdown] },
  yaml: { parser: "yaml", plugin: [parserYAML] },
  graphql: { parser: "graphql", plugin: [parserGraphql] },
  java: { parser: "java", plugin: [prettierPluginJava] },
};

// --- JSDoc completion configuration ---
function completeJSDoc(context) {
  let nodeBefore = syntaxTree(context.state).resolveInner(context.pos, -1);
  if (nodeBefore.name !== "BlockComment" ||
      context.state.sliceDoc(nodeBefore.from, nodeBefore.from + 3) !== "/**")
    return null;
  let textBefore = context.state.sliceDoc(nodeBefore.from, context.pos);
  let tagBefore = /@\w*$/.exec(textBefore);
  if (!tagBefore && !context.explicit) return null;

  const tagOptions = [
    { label: "@param", type: "keyword" },
    { label: "@returns", type: "keyword" },
    { label: "@throws", type: "keyword" },
    { label: "@example", type: "keyword" },
    { label: "@deprecated", type: "keyword" }
  ];

  return {
    from: tagBefore ? nodeBefore.from + tagBefore.index : context.pos,
    options: tagOptions,
    validFor: /^(@\w*)?$/
  };
}

// --- Compartments for dynamic reconfiguration ---
const languageCompartment = new Compartment();
const themeCompartment = new Compartment();
const tabSizeCompartment = new Compartment();
const lintCompartment = new Compartment();
const readOnlyCompartment = new Compartment();
const autocompleteCompartment = new Compartment();
const syntaxThemeCompartment = new Compartment();

// Export compartments for external use
export { autocompleteCompartment, tabSizeCompartment };

// --- Custom Themes ---
const lightTheme = EditorView.theme({
  "&": {
    backgroundColor: "#ffffff",
    color: "#333333"
  },
  ".cm-content": {
    fontFamily: '"Fira Code", "Consolas", monospace',
    fontSize: "14px",
    minHeight: "100%",
    caretColor: "#0080ff"
  },
  ".cm-line": {
    padding: "0 8px",
    lineHeight: "1.6"
  },
  "&.cm-focused .cm-cursor": {
    borderLeftColor: "#0080ff"
  },
  "&.cm-focused .cm-selectionBackground, .cm-selectionBackground": {
    backgroundColor: "#c0dfff"
  },
  ".cm-gutters": {
    backgroundColor: "#f5f5f5",
    color: "#999",
    border: "none"
  },
  ".cm-activeLineGutter": {
    backgroundColor: "#e8e8e8"
  },
  ".cm-activeLine": {
    backgroundColor: "#f0f0f0"
  }
});

// Custom highlight style that makes syntax more visible
const customHighlightStyle = HighlightStyle.define([
  { tag: jsTags.keyword, color: "#c678dd" },
  { tag: jsTags.comment, color: "#5c6370", fontStyle: "italic" },
  { tag: jsTags.string, color: "#98c379" },
  { tag: jsTags.number, color: "#d19a66" },
  { tag: jsTags.variableName, color: "#e06c75" },
  { tag: jsTags.operator, color: "#56b6c2" },
  { tag: jsTags.bracket, color: "#abb2bf" },
  { tag: jsTags.meta, color: "#61afef" },
  { tag: jsTags.function(jsTags.variableName), color: "#61afef" },
  { tag: jsTags.className, color: "#e5c07b" },
  { tag: jsTags.propertyName, color: "#e06c75" },
  { tag: jsTags.definition(jsTags.typeName), color: "#e5c07b" }
]);

const darkTheme = EditorView.theme({
  "&": {
    backgroundColor: "#0f131f",
    color: "#e2e8f0",
    height: "100%"
  },
  ".cm-content": {
    fontFamily: '"Fira Code", "Consolas", monospace',
    fontSize: "14px",
    minHeight: "100%",
    caretColor: "#60a5fa"
  },
  
  /* ===== Selection Styles ===== */
  // Base selection
  ".cm-selectionBackground, .cm-selection": {
    backgroundColor: 'rgba(96, 165, 250, 0.2)'
  },
  
  // Selection when editor is focused
  "&.cm-focused > .cm-scroller > .cm-selectionLayer .cm-selectionBackground": {
    backgroundColor: 'rgba(96, 165, 250, 0.3)'
  },
  
  // Single character/word selection
  ".cm-selectionMatch": {
    backgroundColor: 'rgba(96, 165, 250, 0.4)'
  },
  
  // Cursor
  ".cm-cursor": {
    borderLeft: '2px solid #60a5fa',
    marginLeft: '-1px',
    width: '2px',
    '&.cm-dropCursor': {
      borderLeft: 'none',
      borderRight: '2px solid #60a5fa',
      margin: 0
    }
  },
  
  // Active line
  ".cm-activeLine": {
    backgroundColor: 'rgba(255, 255, 255, 0.03)'
  },
  
  // Ensure text is selectable
  ".cm-content": {
    userSelect: 'text',
    WebkitUserSelect: 'text',
    MozUserSelect: 'text',
    msUserSelect: 'text',
    lineHeight: '1.5',
    '&::selection': {
      backgroundColor: 'rgba(96, 165, 250, 0.3)'
    }
  },
  ".cm-scroller": {
    overflow: "auto",
    scrollbarWidth: "thin",
    "&::-webkit-scrollbar": {
      width: "8px",
      height: "8px"
    },
    "&::-webkit-scrollbar-track": {
      background: "#1e293b"
    },
    "&::-webkit-scrollbar-thumb": {
      background: "#334155",
      borderRadius: "4px"
    },
    "&::-webkit-scrollbar-thumb:hover": {
      background: "#475569"
    }
  },
  ".cm-gutters": {
    backgroundColor: "#0f131f",
    color: "#64748b",
<<<<<<< HEAD
    borderRight: "1px solid #1a202c"
=======
    borderRight: "1px solid #1a202c",
    paddingLeft: "8px"
  },
  ".cm-gutterElement": {
    paddingLeft: "8px !important"
  },
  ".cm-lineNumbers .cm-gutterElement": {
    padding: "0 8px 0 16px !important"
>>>>>>> 053b14f2
  },
  ".cm-activeLine": {
    backgroundColor: "#1a202c"
  },
  "&.cm-focused .cm-cursor": {
    borderLeft: "2px solid #60a5fa"
  },
  "&.cm-focused .cm-selectionBackground, .cm-selectionBackground": {
    backgroundColor: "#2d3a5a"
  },
  "&.cm-focused .cm-matchingBracket": {
    backgroundColor: "#2d3a5a",
    outline: "1px solid #60a5fa"
  },
  ".cm-lineNumbers .cm-gutterElement": {
    padding: "0 8px 0 16px"
  },
  ".cm-line": {
    padding: "0 8px"
  },
  // Syntax highlighting colors
  ".cm-keyword": { color: "#93c5fd" },
  ".cm-builtin": { color: "#fca5a5" },
  ".cm-string": { color: "#86efac" },
  ".cm-number": { color: "#f0abfc" },
  ".cm-comment": { color: "#64748b" },
  ".cm-def": { color: "#93c5fd" },
  ".cm-variable": { color: "#e2e8f0" },
  ".cm-variable-2": { color: "#e2e8f0" },
  ".cm-type-name": { color: "#93c5fd" },
  ".cm-property": { color: "#93c5fd" },
  ".cm-operator": { color: "#e2e8f0" },
  ".cm-tag": { color: "#93c5fd" },
  ".cm-attribute": { color: "#f0abfc" },
  ".cm-type": { color: "#93c5fd" },
  ".cm-class-name": { color: "#93c5fd" }
});

// --- Utility: Get language extension by name ---
function getLanguageExtension(language) {
  const lang = language.toLowerCase();
  let extension;
  
  if (lang === 'javascript' || lang === 'js') {
    extension = javascript({ jsx: true, typescript: false });
  } else if (lang === 'typescript' || lang === 'ts') {
    extension = javascript({ jsx: true, typescript: true });
  } else if (lang === 'python' || lang === 'py') {
    extension = python();
  } else if (lang === 'java') {
    extension = java();
  } else if (lang === 'cpp' || lang === 'c++') {
    extension = cpp();
  } else if (lang === 'html') {
    extension = html();
  } else {
    // Default to JavaScript if language not recognized
    extension = javascript({ jsx: true });
  }
  
  return [
    extension,
    // Add linting for supported languages
    lintCompartment.of(getLinterForLanguage(lang))
  ];
}

// Import our custom linters
import { createJSHintLinter } from './jshint-linter.mjs';
import { getLinterForLanguage as getLangLinter, cleanup as cleanupLinters } from './language-linters-fixed.mjs';

// Get linter for a specific language
function getLinterForLanguage(language) {
  try {
    const lang = language.toLowerCase();
    
    // Use JSHint for JavaScript/TypeScript files
    if (['javascript', 'js', 'typescript', 'ts', 'jsx', 'tsx'].includes(lang)) {
      try {
        return [
          lintGutter(),
          createJSHintLinter()
        ];
      } catch (error) {
        console.warn('Failed to initialize JSHint linter:', error);
        return [];
      }
    }
    
    // Use language-specific linters for other languages
    try {
      const linters = getLangLinter(lang);
      if (linters && linters.length > 0) {
        return [
          lintGutter(),
          ...linters
        ];
      }
    } catch (error) {
      console.warn(`Failed to initialize linter for ${language}:`, error);
    }
    
    // No linter available for this language
    return [];
  } catch (error) {
    console.error('Error setting up linter:', error);
    return [];
  }
}

// --- Main function to create editor ---
/**
 * Create a CodeMirror EditorView instance
 * @param {Object} opts - Configuration options
 * @param {HTMLElement} opts.parent - DOM node to mount the editor in
 * @param {string} [opts.doc=''] - Initial document content
 * @param {string} [opts.language='javascript'] - Language name for syntax highlighting
 * @param {function} [opts.onChange] - Callback on document change
 * @param {number} [opts.tabSize=4] - Tab size for indentation
 * @param {boolean} [opts.autocomplete=true] - Enable or disable autocompletion
 * @param {string} [opts.theme='dark'] - Editor theme ('light' or 'dark')
 * @param {boolean} [opts.readOnly=false] - Read-only mode toggle
 * @param {string} [opts.syntaxTheme] - Syntax highlighting theme
 * @returns {Object} - Contains the editor view instance
 */
export function createEditorView({
  parent,
  doc = '',
  language = 'javascript',
  onChange,
  tabSize = 4,
  autocomplete = true,
  theme = 'dark',
  readOnly = false,
  syntaxTheme,
  ytext,
  provider,
}) {
  const langExt = getLanguageExtension(language);

  // Compose extensions
  const extensions = [
    basicSetup,
    yCollab(ytext, provider.awareness),
    lineNumbers(),
    highlightSpecialChars(),
    drawSelection(),
    dropCursor(),
    EditorState.allowMultipleSelections.of(true),
    rectangularSelection(),
    crosshairCursor(),
    indentOnInput(),
    bracketMatching(),
    closeBrackets(),
    
    // Autocompletion (toggled via compartment)
    autocompleteCompartment.of(
      autocomplete
        ? [
            autocompletion({
              activateOnTyping: true,
              defaultKeymap: true
            }),
            ...(languageConfigs[language]?.completions || [])
          ]
        : []
    ),
    
    // Syntax highlighting theme
    syntaxThemeCompartment.of(syntaxHighlighting(getSyntaxTheme(syntaxTheme))),
    
    // Line highlighting
    highlightActiveLine(),
    highlightActiveLineGutter(),
    languageCompartment.of(langExt),
    tabSizeCompartment.of(EditorState.tabSize.of(tabSize)),
    themeCompartment.of(theme === 'dark' ? darkTheme : lightTheme),
    readOnlyCompartment.of(EditorState.readOnly.of(readOnly)),

    EditorView.updateListener.of(update => {
      if (update.docChanged && typeof onChange === "function") {
        const content = update.state.doc.toString();
        onChange(content);
      }
    }),

    // Custom extensions if available
    ...(typeof createAutoLanguageExtension === 'function' ? [createAutoLanguageExtension(languageCompartment)] : []),
    ...(typeof cursorTooltip === 'function' ? cursorTooltip() : []),
    ...(typeof toggleLineWrapping === 'function' ? [toggleLineWrapping()] : []),
    ...(typeof toggleHighlightActiveLine === 'function' ? [toggleHighlightActiveLine()] : []),
    ...(typeof toggleYellowBackground === 'function' ? [toggleYellowBackground()] : []),


    // Keymaps with custom Tab behavior
    keymap.of([
      {
        key: 'Tab',
        run: (view) => {
          if (acceptCompletion(view)) return true;
          const currentTabSize = view.state.tabSize;
          const spaces = ' '.repeat(currentTabSize);
          const cursorPos = view.state.selection.main.from;
          view.dispatch({
            changes: { from: cursorPos, insert: spaces },
            selection: { anchor: cursorPos + currentTabSize }
          });
          return true;
        }
      },
      {
        key: 'Shift-Tab',
        run: indentLess
      },
      {
        key: 'Mod-Shift-f',
        run: (view) => {
          try {
            // Detect language
            const parserInfo = prettierParsers[language];
            if (!parserInfo.parser || !parserInfo.plugin) {
              // Optionally notify user: language not supported
              toast({
                title: 'Error',
                description: 'Failed to format code. Current language is not supported.',
                variant: 'destructive'
              });
              return true;
            }

            async function formatCode(unformatted) {
              const formatted = await prettier.format(unformatted, {
                parser: parserInfo.parser,
                plugins: parserInfo.plugin,
                semi: true,
                singleQuote: true,
                trailingComma: 'es5',
                printWidth: 120,
                tabWidth: view.state.tabSize,
              });
              return formatted;
            }
            
            const unformatted = view.state.doc.toString();

            formatCode(unformatted)
              .then(formatted => {
                view.dispatch({ changes: { from: 0, to: view.state.doc.length, insert: formatted } });
              })
              .catch(err => {
                toast({
                  title: 'Error',
                  description: 'Failed to format code. Please fix any syntax errors and try again.',
                  variant: 'destructive'
                });
                console.error(err);
              });
          } catch (err) {
            toast({
              title: 'Error',
              description: 'Failed to format code. Please fix any syntax errors and try again.',
              variant: 'destructive'
            });
          }
          return true;
        }
      },
      ...defaultKeymap.filter(binding => binding.key !== 'Tab'),
      ...historyKeymap,
      ...completionKeymap,
    ]),
  ];

  const state = EditorState.create({
    doc,
    extensions
  });

  const view = new EditorView({
    state,
    parent
  });

  return view;
}

// --- Dynamic update functions ---

export function updateEditorSettings(view, { tabSize, autocomplete, theme, language, readOnly, syntaxTheme }) {
  const effects = [];

  if (typeof tabSize === 'number') {
    effects.push(tabSizeCompartment.reconfigure(EditorState.tabSize.of(tabSize)));
  }

  if (typeof autocomplete === 'boolean') {
    effects.push(
      autocompleteCompartment.reconfigure(
        autocomplete ? [autocompletion(), ...languageConfigs[language]?.completions || []] : []
      )
    );
  }

  if (theme === 'dark' || theme === 'light') {
    effects.push(themeCompartment.reconfigure(theme === 'dark' ? darkTheme : lightTheme));
  }

  if (syntaxTheme) {
    const theme = getSyntaxTheme(syntaxTheme);
    if (theme) {
      effects.push(syntaxThemeCompartment.reconfigure(syntaxHighlighting(theme)));
    }
  }

  if (typeof readOnly === 'boolean') {
    effects.push(readOnlyCompartment.reconfigure(EditorState.readOnly.of(readOnly)));
  }

  if (language) {
    effects.push(languageCompartment.reconfigure(getLanguageExtension(language)));
  }

  if (effects.length > 0) {
    view.dispatch({ effects });
  }
}

export function updateTabSize(view, newSize) {
  view.dispatch({
    effects: tabSizeCompartment.reconfigure(EditorState.tabSize.of(newSize))
  });
}

export function updateLanguage(view, language) {
  view.dispatch({
    effects: languageCompartment.reconfigure(getLanguageExtension(language))
  });
}

export function updateTheme(view, theme) {
  view.dispatch({
    effects: themeCompartment.reconfigure(theme === 'dark' ? darkTheme : lightTheme)
  });
}

export function updateSyntaxTheme(view, themeId) {
  const theme = getSyntaxTheme(themeId);
  if (theme) {
    view.dispatch({
      effects: syntaxThemeCompartment.reconfigure(syntaxHighlighting(theme))
    });
  }
}

export function updateAutocomplete(view, enabled, language) {
  view.dispatch({
    effects: autocompleteCompartment.reconfigure(
      enabled ? [autocompletion(), ...languageConfigs[language]?.completions || []] : []
    )
  });
}

export function updateReadOnly(view, readOnly) {
  view.dispatch({
    effects: readOnlyCompartment.reconfigure(EditorState.readOnly.of(readOnly))
  });
}

// --- Global editor instance (for backward compatibility) ---
let globalEditor = null;

if (typeof window !== "undefined" && typeof document !== "undefined") {
  document.addEventListener('DOMContentLoaded', () => {
    const editorContainer = document.getElementById('editor-container');
    if (editorContainer) {
      globalEditor = createEditorView({
        parent: editorContainer,
        doc: '// Welcome to CodeMirror!\nconsole.log("Hello, World!");',
        language: 'javascript',
        onChange: (content) => {
          console.log('Editor content changed:', content.length, 'characters');
        }
      });

      window.editor = globalEditor;

      // Backwards compatibility functions
      window.getEditorContent = () => globalEditor?.view.state.doc.toString() || '';
      window.setLanguage = (lang) => globalEditor && updateLanguage(globalEditor.view, lang);
      window.setTabSize = (size) => globalEditor && updateTabSize(globalEditor.view, size);
      window.setTheme = (theme) => globalEditor && updateTheme(globalEditor.view, theme);
      window.setReadOnly = (readOnly) => globalEditor && updateReadOnly(globalEditor.view, readOnly);
      window.setAutocompleteEnabled = (enabled) => globalEditor && updateAutocomplete(globalEditor.view, enabled, 'javascript');
    }
  });
}<|MERGE_RESOLUTION|>--- conflicted
+++ resolved
@@ -256,9 +256,6 @@
   ".cm-gutters": {
     backgroundColor: "#0f131f",
     color: "#64748b",
-<<<<<<< HEAD
-    borderRight: "1px solid #1a202c"
-=======
     borderRight: "1px solid #1a202c",
     paddingLeft: "8px"
   },
@@ -267,7 +264,6 @@
   },
   ".cm-lineNumbers .cm-gutterElement": {
     padding: "0 8px 0 16px !important"
->>>>>>> 053b14f2
   },
   ".cm-activeLine": {
     backgroundColor: "#1a202c"
