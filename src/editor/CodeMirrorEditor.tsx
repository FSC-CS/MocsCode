<<<<<<< HEAD
import React, { useEffect, useRef } from "react";
=======
import React, { useEffect, useRef, useState, useCallback } from "react";
import { EditorView } from "@codemirror/view";
import { Extension } from "@codemirror/state";
import { history } from "@codemirror/commands";
import { UndoRedoControls } from "./UndoRedoControls";

// Dynamically import updateEditorSettings for live config changes
let updateEditorSettings: any = null;
let editorModule: any = null;
>>>>>>> 2ff77bf0

interface CodeMirrorEditorProps {
  value: string;
  language: string;
<<<<<<< HEAD
  onChange?: (value: string) => void;
  tabSize?: number;
  autocomplete?: boolean;
  ytext?: any;
  provider?: any;
}

const CodeMirrorEditor: React.FC<CodeMirrorEditorProps> = ({ 
  value, 
  language, 
  onChange = () => {}, 
  tabSize = 4, 
  autocomplete = true, 
  ytext,
  provider,
}) => {
  const editorRef = useRef<HTMLDivElement>(null);
  const viewRef = useRef<any>(null);
  const sessionRef = useRef(0);
  const latestOnChangeRef = useRef(onChange);

  // Always keep latest onChange in the ref
  useEffect(() => {
    latestOnChangeRef.current = onChange;
  }, [onChange]);
=======
  onChange: (value: string) => void;
  tabSize?: number;
  autocomplete?: boolean;
}

const CodeMirrorEditor: React.FC<CodeMirrorEditorProps> = ({
  value,
  language,
  onChange,
  tabSize = 4,
  autocomplete = true
}) => {
  const editorRef = useRef<HTMLDivElement>(null);
  const viewRef = useRef<EditorView | null>(null);
  const [editorView, setEditorView] = useState<EditorView | null>(null);
>>>>>>> 2ff77bf0

  // Only recreate the editor when language, tabSize, or autocomplete changes
  useEffect(() => {
<<<<<<< HEAD
    let cancelled = false;
    const thisSession = ++sessionRef.current;

    if (editorRef.current) {
      import("./editor.mjs").then((mod) => {
        if (cancelled || thisSession !== sessionRef.current) return;

        // Wrap onChange so it always uses the latest handler
        const safeOnChange = (val: string) => {
          latestOnChangeRef.current(val);
        };

        if (viewRef.current) {
          viewRef.current.destroy();
        }

        const view = mod.createEditorView({
          parent: editorRef.current,
          doc: value,
          language,
          onChange: safeOnChange,
          tabSize,
          autocomplete,
          ytext,
          provider,
        });

        viewRef.current = view;
        view.focus();
      });
    }

    return () => {
      cancelled = true;
=======
    let localEditorView: EditorView | null = null;
    let isMounted = true;

    const initializeEditor = async () => {
      if (!editorRef.current) return;
      
      const mod = await import("./editor.mjs");
      
      // Clean up previous editor instance
      if (viewRef.current) {
        viewRef.current.destroy();
        viewRef.current = null;
      }

      // Only proceed if component is still mounted
      if (!isMounted) return;

      // Create the editor
      localEditorView = mod.createEditorView({
        parent: editorRef.current,
        doc: value,
        language,
        extensions: [
          history(),
          EditorView.updateListener.of((update) => {
            if (update.docChanged) {
              const currentContent = update.state.doc.toString();
              // Only call onChange if the content actually changed
              if (currentContent !== value) {
                onChange(currentContent);
              }
            }
          })
        ],
        tabSize,
        autocomplete
      });

      viewRef.current = localEditorView;
      setEditorView(localEditorView);

      // Set initial focus without scrolling
      requestAnimationFrame(() => {
        if (localEditorView && isMounted) {
          localEditorView.focus();
          // Set cursor to the end of the document
          const docLength = localEditorView.state.doc.length;
          localEditorView.dispatch({
            selection: { anchor: docLength },
            scrollIntoView: true
          });
        }
      });
    };

    initializeEditor();

    // Cleanup function
    return () => {
      isMounted = false;
>>>>>>> 2ff77bf0
      if (viewRef.current) {
        viewRef.current.destroy();
        viewRef.current = null;
      }
    };
<<<<<<< HEAD
  }, []); // Dependency array simplified

  // Update document if value changes externally
  useEffect(() => {
    if (viewRef.current && viewRef.current.state.doc.toString() !== value) {
      viewRef.current.dispatch({
        changes: { from: 0, to: viewRef.current.state.doc.length, insert: value },
      });
    }
  }, [value]);
=======
  }, [language, tabSize, autocomplete, value, onChange]);
>>>>>>> 2ff77bf0

  // Live update tabSize and autocomplete settings
  useEffect(() => {
    const updateSettings = async () => {
      if (!updateEditorSettings) {
        const mod = await import("./editor.mjs");
        updateEditorSettings = mod.updateEditorSettings;
        editorModule = mod;
      }

      if (viewRef.current && updateEditorSettings) {
        // Only update if the values have actually changed
        const currentState = viewRef.current.state;
        const currentTabSize = currentState.tabSize;
        
        if (currentTabSize !== tabSize || autocomplete !== undefined) {
          updateEditorSettings(viewRef.current, { 
            tabSize, 
            autocomplete: autocomplete ?? true 
          });
        }
      }
    };

    updateSettings();
  }, [tabSize, autocomplete]);

<<<<<<< HEAD
=======
  // Handle cursor position updates
  const handleCursorChange = useCallback((cursor: { x: number; y: number } | null) => {
    // No-op for now
  }, []);

>>>>>>> 2ff77bf0
  return (
    <div className="relative h-full w-full">
      <div ref={editorRef} className="h-full w-full" />
      {editorView && (
        <UndoRedoControls
          view={editorView}
          className="absolute top-2 right-2 z-10"
        />
      )}
    </div>
  );
};

export default CodeMirrorEditor;<|MERGE_RESOLUTION|>--- conflicted
+++ resolved
@@ -1,6 +1,3 @@
-<<<<<<< HEAD
-import React, { useEffect, useRef } from "react";
-=======
 import React, { useEffect, useRef, useState, useCallback } from "react";
 import { EditorView } from "@codemirror/view";
 import { Extension } from "@codemirror/state";
@@ -10,12 +7,11 @@
 // Dynamically import updateEditorSettings for live config changes
 let updateEditorSettings: any = null;
 let editorModule: any = null;
->>>>>>> 2ff77bf0
+import React, { useEffect, useRef } from "react";
 
 interface CodeMirrorEditorProps {
   value: string;
   language: string;
-<<<<<<< HEAD
   onChange?: (value: string) => void;
   tabSize?: number;
   autocomplete?: boolean;
@@ -41,27 +37,9 @@
   useEffect(() => {
     latestOnChangeRef.current = onChange;
   }, [onChange]);
-=======
-  onChange: (value: string) => void;
-  tabSize?: number;
-  autocomplete?: boolean;
-}
-
-const CodeMirrorEditor: React.FC<CodeMirrorEditorProps> = ({
-  value,
-  language,
-  onChange,
-  tabSize = 4,
-  autocomplete = true
-}) => {
-  const editorRef = useRef<HTMLDivElement>(null);
-  const viewRef = useRef<EditorView | null>(null);
-  const [editorView, setEditorView] = useState<EditorView | null>(null);
->>>>>>> 2ff77bf0
 
   // Only recreate the editor when language, tabSize, or autocomplete changes
   useEffect(() => {
-<<<<<<< HEAD
     let cancelled = false;
     const thisSession = ++sessionRef.current;
 
@@ -96,74 +74,11 @@
 
     return () => {
       cancelled = true;
-=======
-    let localEditorView: EditorView | null = null;
-    let isMounted = true;
-
-    const initializeEditor = async () => {
-      if (!editorRef.current) return;
-      
-      const mod = await import("./editor.mjs");
-      
-      // Clean up previous editor instance
-      if (viewRef.current) {
-        viewRef.current.destroy();
-        viewRef.current = null;
-      }
-
-      // Only proceed if component is still mounted
-      if (!isMounted) return;
-
-      // Create the editor
-      localEditorView = mod.createEditorView({
-        parent: editorRef.current,
-        doc: value,
-        language,
-        extensions: [
-          history(),
-          EditorView.updateListener.of((update) => {
-            if (update.docChanged) {
-              const currentContent = update.state.doc.toString();
-              // Only call onChange if the content actually changed
-              if (currentContent !== value) {
-                onChange(currentContent);
-              }
-            }
-          })
-        ],
-        tabSize,
-        autocomplete
-      });
-
-      viewRef.current = localEditorView;
-      setEditorView(localEditorView);
-
-      // Set initial focus without scrolling
-      requestAnimationFrame(() => {
-        if (localEditorView && isMounted) {
-          localEditorView.focus();
-          // Set cursor to the end of the document
-          const docLength = localEditorView.state.doc.length;
-          localEditorView.dispatch({
-            selection: { anchor: docLength },
-            scrollIntoView: true
-          });
-        }
-      });
-    };
-
-    initializeEditor();
-
-    // Cleanup function
-    return () => {
-      isMounted = false;
->>>>>>> 2ff77bf0
       if (viewRef.current) {
         viewRef.current.destroy();
         viewRef.current = null;
       }
     };
-<<<<<<< HEAD
   }, []); // Dependency array simplified
 
   // Update document if value changes externally
@@ -174,9 +89,6 @@
       });
     }
   }, [value]);
-=======
-  }, [language, tabSize, autocomplete, value, onChange]);
->>>>>>> 2ff77bf0
 
   // Live update tabSize and autocomplete settings
   useEffect(() => {
@@ -204,14 +116,6 @@
     updateSettings();
   }, [tabSize, autocomplete]);
 
-<<<<<<< HEAD
-=======
-  // Handle cursor position updates
-  const handleCursorChange = useCallback((cursor: { x: number; y: number } | null) => {
-    // No-op for now
-  }, []);
-
->>>>>>> 2ff77bf0
   return (
     <div className="relative h-full w-full">
       <div ref={editorRef} className="h-full w-full" />
